--- conflicted
+++ resolved
@@ -306,7 +306,6 @@
   static const bool _defaultEnableFeedback = true;
   static const TextAlign _defaultTextAlign = TextAlign.start;
 
-<<<<<<< HEAD
   Timer? _timer;
   late final AnimationController _controller = AnimationController(
       duration: _fadeInDuration,
@@ -317,24 +316,6 @@
   LongPressGestureRecognizer? _longPressRecognizer;
   TapGestureRecognizer? _tapRecognizer;
 
-=======
-  late double _height;
-  late EdgeInsetsGeometry _padding;
-  late EdgeInsetsGeometry _margin;
-  late Decoration _decoration;
-  late TextStyle _textStyle;
-  late TextAlign _textAlign;
-  late double _verticalOffset;
-  late bool _preferBelow;
-  late bool _excludeFromSemantics;
-  late AnimationController _controller;
-  OverlayEntry? _entry;
-  Timer? _dismissTimer;
-  Timer? _showTimer;
-  late Duration _showDuration;
-  late Duration _hoverShowDuration;
-  late Duration _waitDuration;
->>>>>>> 080f5d96
   late bool _mouseIsConnected;
 
   // Whether the tooltip's fadeout animation should start, if it's not already
@@ -622,37 +603,11 @@
     }
   }
 
-<<<<<<< HEAD
   void _handlePress() {
     final bool tooltipCreated = _visible && _controller.status == AnimationStatus.dismissed;
     _scheduleShowTooltip(
       withDelay: Duration.zero,
       showDuration: widget.showDuration ?? _tooltipTheme.showDuration ?? _defaultShowDuration,
-=======
-    // We create this widget outside of the overlay entry's builder to prevent
-    // updated values from happening to leak into the overlay when the overlay
-    // rebuilds.
-    final Widget overlay = Directionality(
-      textDirection: Directionality.of(context),
-      child: _TooltipOverlay(
-        richMessage: widget.richMessage ?? TextSpan(text: widget.message),
-        height: _height,
-        padding: _padding,
-        margin: _margin,
-        onEnter: _mouseIsConnected ? (_) => _handleMouseEnter() : null,
-        onExit: _mouseIsConnected ? (_) => _handleMouseExit() : null,
-        decoration: _decoration,
-        textStyle: _textStyle,
-        textAlign: _textAlign,
-        animation: CurvedAnimation(
-          parent: _controller,
-          curve: Curves.fastOutSlowIn,
-        ),
-        target: target,
-        verticalOffset: _verticalOffset,
-        preferBelow: _preferBelow,
-      ),
->>>>>>> 080f5d96
     );
     final bool enableFeedback = widget.enableFeedback ?? _tooltipTheme.enableFeedback ?? _defaultEnableFeedback;
     if (tooltipCreated && enableFeedback) {
@@ -740,24 +695,6 @@
       );
     }
 
-<<<<<<< HEAD
-=======
-    _height = widget.height ?? tooltipTheme.height ?? _getDefaultTooltipHeight();
-    _padding = widget.padding ?? tooltipTheme.padding ?? _getDefaultPadding();
-    _margin = widget.margin ?? tooltipTheme.margin ?? _defaultMargin;
-    _verticalOffset = widget.verticalOffset ?? tooltipTheme.verticalOffset ?? _defaultVerticalOffset;
-    _preferBelow = widget.preferBelow ?? tooltipTheme.preferBelow ?? _defaultPreferBelow;
-    _excludeFromSemantics = widget.excludeFromSemantics ?? tooltipTheme.excludeFromSemantics ?? _defaultExcludeFromSemantics;
-    _decoration = widget.decoration ?? tooltipTheme.decoration ?? defaultDecoration;
-    _textStyle = widget.textStyle ?? tooltipTheme.textStyle ?? defaultTextStyle;
-    _textAlign = widget.textAlign ?? tooltipTheme.textAlign ?? _defaultTextAlign;
-    _waitDuration = widget.waitDuration ?? tooltipTheme.waitDuration ?? _defaultWaitDuration;
-    _showDuration = widget.showDuration ?? tooltipTheme.showDuration ?? _defaultShowDuration;
-    _hoverShowDuration = widget.showDuration ?? tooltipTheme.showDuration ?? _defaultHoverShowDuration;
-    _triggerMode = widget.triggerMode ?? tooltipTheme.triggerMode ?? _defaultTriggerMode;
-    _enableFeedback = widget.enableFeedback ?? tooltipTheme.enableFeedback ?? _defaultEnableFeedback;
-
->>>>>>> 080f5d96
     Widget result = Semantics(
       tooltip: (widget.excludeFromSemantics ?? _tooltipTheme.excludeFromSemantics ?? _defaultExcludeFromSemantics)
           ? null
@@ -801,6 +738,7 @@
         onExit: _mouseIsConnected ? _handleMouseExit : null,
         decoration: widget.decoration ?? _tooltipTheme.decoration ?? defaultDecoration,
         textStyle: widget.textStyle ?? _tooltipTheme.textStyle ?? defaultTextStyle,
+        textAlign: widget.textAlign ?? _tooltipTheme.textAlign ?? _defaultTextAlign,
         animation: CurvedAnimation(
           parent: _controller,
           curve: Curves.fastOutSlowIn,
