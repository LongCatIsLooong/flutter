// Copyright 2014 The Flutter Authors. All rights reserved.
// Use of this source code is governed by a BSD-style license that can be
// found in the LICENSE file.

import 'dart:math' show max, min;
import 'dart:ui' as ui show
  BoxHeightStyle,
  BoxWidthStyle,
  LineMetrics,
  Paragraph,
  ParagraphBuilder,
  ParagraphConstraints,
  ParagraphStyle,
  PlaceholderAlignment,
  TextHeightBehavior,
  TextStyle;

import 'package:flutter/foundation.dart';
import 'package:flutter/services.dart';

import 'basic_types.dart';
import 'inline_span.dart';
import 'placeholder_span.dart';
import 'strut_style.dart';
import 'text_span.dart';
import 'text_style.dart' show TextScaler;

export 'package:flutter/services.dart' show TextRange, TextSelection;

// The default font size if none is specified. This should be kept in
// sync with the default values in text_style.dart, as well as the
// defaults set in the engine (eg, LibTxt's text_style.h, paragraph_style.h).
const double _kDefaultFontSize = 14.0;

/// How overflowing text should be handled.
///
/// A [TextOverflow] can be passed to [Text] and [RichText] via their
/// [Text.overflow] and [RichText.overflow] properties respectively.
enum TextOverflow {
  /// Clip the overflowing text to fix its container.
  clip,

  /// Fade the overflowing text to transparent.
  fade,

  /// Use an ellipsis to indicate that the text has overflowed.
  ellipsis,

  /// Render overflowing text outside of its container.
  visible,
}

/// Holds the [Size] and baseline required to represent the dimensions of
/// a placeholder in text.
///
/// Placeholders specify an empty space in the text layout, which is used
/// to later render arbitrary inline widgets into defined by a [WidgetSpan].
///
/// The [size] and [alignment] properties are required and cannot be null.
///
/// See also:
///
///  * [WidgetSpan], a subclass of [InlineSpan] and [PlaceholderSpan] that
///    represents an inline widget embedded within text. The space this
///    widget takes is indicated by a placeholder.
///  * [RichText], a text widget that supports text inline widgets.
@immutable
class PlaceholderDimensions {
  /// Constructs a [PlaceholderDimensions] with the specified parameters.
  ///
  /// The `size` and `alignment` are required as a placeholder's dimensions
  /// require at least `size` and `alignment` to be fully defined.
  const PlaceholderDimensions({
    required this.size,
    required this.alignment,
    this.baseline,
    this.baselineOffset,
  });

  /// A constant representing an empty placeholder.
  static const PlaceholderDimensions empty = PlaceholderDimensions(size: Size.zero, alignment: ui.PlaceholderAlignment.bottom);

  /// Width and height dimensions of the placeholder.
  final Size size;

  /// How to align the placeholder with the text.
  ///
  /// See also:
  ///
  ///  * [baseline], the baseline to align to when using
  ///    [dart:ui.PlaceholderAlignment.baseline],
  ///    [dart:ui.PlaceholderAlignment.aboveBaseline],
  ///    or [dart:ui.PlaceholderAlignment.belowBaseline].
  ///  * [baselineOffset], the distance of the alphabetic baseline from the upper
  ///    edge of the placeholder.
  final ui.PlaceholderAlignment alignment;

  /// Distance of the [baseline] from the upper edge of the placeholder.
  ///
  /// Only used when [alignment] is [ui.PlaceholderAlignment.baseline].
  final double? baselineOffset;

  /// The [TextBaseline] to align to. Used with:
  ///
  ///  * [ui.PlaceholderAlignment.baseline]
  ///  * [ui.PlaceholderAlignment.aboveBaseline]
  ///  * [ui.PlaceholderAlignment.belowBaseline]
  ///  * [ui.PlaceholderAlignment.middle]
  final TextBaseline? baseline;

  @override
  bool operator ==(Object other) {
    if (identical(this, other)) {
      return true;
    }
    return other is PlaceholderDimensions
        && other.size == size
        && other.alignment == alignment
        && other.baseline == baseline
        && other.baselineOffset == baselineOffset;
  }

  @override
  int get hashCode => Object.hash(size, alignment, baseline, baselineOffset);

  @override
  String toString() {
<<<<<<< HEAD
    return 'PlaceholderDimensions($size, $baseline${baselineOffset == null ? ", $baselineOffset" : ""})';
=======
    return switch (alignment) {
      ui.PlaceholderAlignment.top ||
      ui.PlaceholderAlignment.bottom ||
      ui.PlaceholderAlignment.middle ||
      ui.PlaceholderAlignment.aboveBaseline ||
      ui.PlaceholderAlignment.belowBaseline => 'PlaceholderDimensions($size, $alignment)',
      ui.PlaceholderAlignment.baseline      => 'PlaceholderDimensions($size, $alignment($baselineOffset from top))',
    };
>>>>>>> 52cc21ba
  }
}

/// The different ways of measuring the width of one or more lines of text.
///
/// See [Text.textWidthBasis], for example.
enum TextWidthBasis {
  /// multiline text will take up the full width given by the parent. For single
  /// line text, only the minimum amount of width needed to contain the text
  /// will be used. A common use case for this is a standard series of
  /// paragraphs.
  parent,

  /// The width will be exactly enough to contain the longest line and no
  /// longer. A common use case for this is chat bubbles.
  longestLine,
}

/// A [TextBoundary] subclass for locating word breaks.
///
/// The underlying implementation uses [UAX #29](https://unicode.org/reports/tr29/)
/// defined default word boundaries.
///
/// The default word break rules can be tailored to meet the requirements of
/// different use cases. For instance, the default rule set keeps horizontal
/// whitespaces together as a single word, which may not make sense in a
/// word-counting context -- "hello    world" counts as 3 words instead of 2.
/// An example is the [moveByWordBoundary] variant, which is a tailored
/// word-break locator that more closely matches the default behavior of most
/// platforms and editors when it comes to handling text editing keyboard
/// shortcuts that move or delete word by word.
class WordBoundary extends TextBoundary {
  /// Creates a [WordBoundary] with the text and layout information.
  WordBoundary._(this._text, this._paragraph);

  final InlineSpan _text;
  final ui.Paragraph _paragraph;

  @override
  TextRange getTextBoundaryAt(int position) => _paragraph.getWordBoundary(TextPosition(offset: max(position, 0)));

  // Combines two UTF-16 code units (high surrogate + low surrogate) into a
  // single code point that represents a supplementary character.
  static int _codePointFromSurrogates(int highSurrogate, int lowSurrogate) {
    assert(
      TextPainter.isHighSurrogate(highSurrogate),
      'U+${highSurrogate.toRadixString(16).toUpperCase().padLeft(4, "0")}) is not a high surrogate.',
    );
    assert(
      TextPainter.isLowSurrogate(lowSurrogate),
      'U+${lowSurrogate.toRadixString(16).toUpperCase().padLeft(4, "0")}) is not a low surrogate.',
    );
    const int base = 0x010000 - (0xD800 << 10) - 0xDC00;
    return (highSurrogate << 10) + lowSurrogate + base;
  }

  // The Runes class does not provide random access with a code unit offset.
  int? _codePointAt(int index) {
    final int? codeUnitAtIndex = _text.codeUnitAt(index);
    if (codeUnitAtIndex == null) {
      return null;
    }
    return switch (codeUnitAtIndex & 0xFC00) {
      0xD800 => _codePointFromSurrogates(codeUnitAtIndex, _text.codeUnitAt(index + 1)!),
      0xDC00 => _codePointFromSurrogates(_text.codeUnitAt(index - 1)!, codeUnitAtIndex),
      _      => codeUnitAtIndex,
    };
  }

  static bool _isNewline(int codePoint) {
    return switch (codePoint) {
      0x000A || 0x0085 || 0x000B || 0x000C || 0x2028 || 0x2029 => true,
      _ => false,
    };
  }

  bool _skipSpacesAndPunctuations(int offset, bool forward) {
    // Use code point since some punctuations are supplementary characters.
    // "inner" here refers to the code unit that's before the break in the
    // search direction (`forward`).
    final int? innerCodePoint = _codePointAt(forward ? offset - 1 : offset);
    final int? outerCodeUnit = _text.codeUnitAt(forward ? offset : offset - 1);

    // Make sure the hard break rules in UAX#29 take precedence over the ones we
    // add below. Luckily there're only 4 hard break rules for word breaks, and
    // dictionary based breaking does not introduce new hard breaks:
    // https://unicode-org.github.io/icu/userguide/boundaryanalysis/break-rules.html#word-dictionaries
    //
    // WB1 & WB2: always break at the start or the end of the text.
    final bool hardBreakRulesApply = innerCodePoint == null || outerCodeUnit == null
    // WB3a & WB3b: always break before and after newlines.
                                  || _isNewline(innerCodePoint) || _isNewline(outerCodeUnit);
    return hardBreakRulesApply || !RegExp(r'[\p{Space_Separator}\p{Punctuation}]', unicode: true).hasMatch(String.fromCharCode(innerCodePoint));
  }

  /// Returns a [TextBoundary] suitable for handling keyboard navigation
  /// commands that change the current selection word by word.
  ///
  /// This [TextBoundary] is used by text widgets in the flutter framework to
  /// provide default implementation for text editing shortcuts, for example,
  /// "delete to the previous word".
  ///
  /// The implementation applies the same set of rules [WordBoundary] uses,
  /// except that word breaks end on a space separator or a punctuation will be
  /// skipped, to match the behavior of most platforms. Additional rules may be
  /// added in the future to better match platform behaviors.
  late final TextBoundary moveByWordBoundary = _UntilTextBoundary(this, _skipSpacesAndPunctuations);
}

class _UntilTextBoundary extends TextBoundary {
  const _UntilTextBoundary(this._textBoundary, this._predicate);

  final UntilPredicate _predicate;
  final TextBoundary _textBoundary;

  @override
  int? getLeadingTextBoundaryAt(int position) {
    if (position < 0) {
      return null;
    }
    final int? offset = _textBoundary.getLeadingTextBoundaryAt(position);
    return offset == null || _predicate(offset, false)
      ? offset
      : getLeadingTextBoundaryAt(offset - 1);
  }

  @override
  int? getTrailingTextBoundaryAt(int position) {
    final int? offset = _textBoundary.getTrailingTextBoundaryAt(max(position, 0));
    return offset == null || _predicate(offset, true)
      ? offset
      : getTrailingTextBoundaryAt(offset);
  }
}

class _TextLayout {
  _TextLayout._(this._paragraph);

  // This field is not final because the owner TextPainter could create a new
  // ui.Paragraph with the exact same text layout (for example, when only the
  // color of the text is changed).
  //
  // The creator of this _TextLayout is also responsible for disposing this
  // object when it's no logner needed.
  ui.Paragraph _paragraph;

  /// Whether to enable the rounding in _applyFloatingPointHack and SkParagraph.
  static const bool _shouldApplyFloatingPointHack = !bool.hasEnvironment('SKPARAGRAPH_REMOVE_ROUNDING_HACK');

  // TODO(LongCatIsLooong): https://github.com/flutter/flutter/issues/31707
  // remove this hack as well as the flooring in `layout`.
  @pragma('vm:prefer-inline')
  static double _applyFloatingPointHack(double layoutValue) => _shouldApplyFloatingPointHack ? layoutValue.ceilToDouble() : layoutValue;

  /// Whether this layout has been invalidated and disposed.
  ///
  /// Only for use when asserts are enabled.
  bool get debugDisposed => _paragraph.debugDisposed;

  /// The horizontal space required to paint this text.
  ///
  /// If a line ends with trailing spaces, the trailing spaces may extend
  /// outside of the horizontal paint bounds defined by [width].
  double get width => _applyFloatingPointHack(_paragraph.width);

  /// The vertical space required to paint this text.
  double get height => _applyFloatingPointHack(_paragraph.height);

  /// The width at which decreasing the width of the text would prevent it from
  /// painting itself completely within its bounds.
  double get minIntrinsicLineExtent => _applyFloatingPointHack(_paragraph.minIntrinsicWidth);

  /// The width at which increasing the width of the text no longer decreases the height.
  ///
  /// Includes trailing spaces if any.
  double get maxIntrinsicLineExtent => _applyFloatingPointHack(_paragraph.maxIntrinsicWidth);

  /// The distance from the left edge of the leftmost glyph to the right edge of
  /// the rightmost glyph in the paragraph.
  double get longestLine => _applyFloatingPointHack(_paragraph.longestLine);

  /// Returns the distance from the top of the text to the first baseline of the
  /// given type.
  double getDistanceToBaseline(TextBaseline baseline) {
    return switch (baseline) {
      TextBaseline.alphabetic => _paragraph.alphabeticBaseline,
      TextBaseline.ideographic => _paragraph.ideographicBaseline,
    };
  }
}

// This class stores the current text layout and the corresponding
// paintOffset/contentWidth, as well as some cached text metrics values that
// depends on the current text layout, which will be invalidated as soon as the
// text layout is invalidated.
class _TextPainterLayoutCacheWithOffset {
  _TextPainterLayoutCacheWithOffset(this.layout, this.textAlignment, double minWidth, double maxWidth, TextWidthBasis widthBasis)
    : contentWidth = _contentWidthFor(minWidth, maxWidth, widthBasis, layout),
      assert(textAlignment >= 0.0 && textAlignment <= 1.0);

  final _TextLayout layout;

  // The content width the text painter should report in TextPainter.width.
  // This is also used to compute `paintOffset`
  double contentWidth;

  // The effective text alignment in the TextPainter's canvas. The value is
  // within the [0, 1] interval: 0 for left aligned and 1 for right aligned.
  final double textAlignment;

  // The paintOffset of the `paragraph` in the TextPainter's canvas.
  //
  // It's coordinate values are guaranteed to not be NaN.
  Offset get paintOffset {
    if (textAlignment == 0) {
      return Offset.zero;
    }
    if (!paragraph.width.isFinite) {
      return const Offset(double.infinity, 0.0);
    }
    final double dx = textAlignment * (contentWidth - paragraph.width);
    assert(!dx.isNaN);
    return Offset(dx, 0);
  }

  ui.Paragraph get paragraph => layout._paragraph;

  static double _contentWidthFor(double minWidth, double maxWidth, TextWidthBasis widthBasis, _TextLayout layout) {
    // TODO(LongCatIsLooong): remove the rounding when _applyFloatingPointHack
    // is removed.
    minWidth = minWidth.floorToDouble();
    maxWidth = maxWidth.floorToDouble();
    return switch (widthBasis) {
      TextWidthBasis.longestLine => clampDouble(layout.longestLine, minWidth, maxWidth),
      TextWidthBasis.parent => clampDouble(layout.maxIntrinsicLineExtent, minWidth, maxWidth),
    };
  }
  // Try to resize the contentWidth to fit the new input constraints, by just
  // adjusting the paint offset (so no line-breaking changes needed).
  //
  // Returns false if the new constraints require re-computing the line breaks,
  // in which case no side effects will occur.
  bool _resizeToFit(double minWidth, double maxWidth, TextWidthBasis widthBasis) {
    assert(layout.maxIntrinsicLineExtent.isFinite);
    // The assumption here is that if a Paragraph's width is already >= its
    // maxIntrinsicWidth, further increasing the input width does not change its
    // layout (but may change the paint offset if it's not left-aligned). This is
    // true even for TextAlign.justify: when width >= maxIntrinsicWidth
    // TextAlign.justify will behave exactly the same as TextAlign.start.
    //
    // An exception to this is when the text is not left-aligned, and the input
    // width is double.infinity. Since the resulting Paragraph will have a width
    // of double.infinity, and to make the text visible the paintOffset.dx is
    // bound to be double.negativeInfinity, which invalidates all arithmetic
    // operations.
    final double newContentWidth = _contentWidthFor(minWidth, maxWidth, widthBasis, layout);
    if (newContentWidth == contentWidth) {
      return true;
    }
    assert(minWidth <= maxWidth);
    // Always needsLayout when the current paintOffset and the paragraph width are not finite.
    if (!paintOffset.dx.isFinite && !paragraph.width.isFinite && minWidth.isFinite) {
      assert(paintOffset.dx == double.infinity);
      assert(paragraph.width == double.infinity);
      return false;
    }
    final double maxIntrinsicWidth = layout._paragraph.maxIntrinsicWidth;
    if ((layout._paragraph.width - maxIntrinsicWidth) > -precisionErrorTolerance && (maxWidth - maxIntrinsicWidth) > -precisionErrorTolerance) {
      // Adjust the paintOffset and contentWidth to the new input constraints.
      contentWidth = newContentWidth;
      return true;
    }
    return false;
  }

  // ---- Cached Values ----

  List<TextBox> get inlinePlaceholderBoxes => _cachedInlinePlaceholderBoxes ??= paragraph.getBoxesForPlaceholders();
  List<TextBox>? _cachedInlinePlaceholderBoxes;

  List<ui.LineMetrics> get lineMetrics => _cachedLineMetrics ??= paragraph.computeLineMetrics();
  List<ui.LineMetrics>? _cachedLineMetrics;

  // Holds the TextPosition the last caret metrics were computed with. When new
  // values are passed in, we recompute the caret metrics only as necessary.
  TextPosition? _previousCaretPosition;
}

/// This is used to cache and pass the computed metrics regarding the
/// caret's size and position. This is preferred due to the expensive
/// nature of the calculation.
///
// A _CaretMetrics is either a _LineCaretMetrics or an _EmptyLineCaretMetrics.
@immutable
sealed class _CaretMetrics { }

/// The _CaretMetrics for carets located in a non-empty line. Carets located in a
/// non-empty line are associated with a glyph within the same line.
final class _LineCaretMetrics implements _CaretMetrics {
  const _LineCaretMetrics({required this.offset, required this.writingDirection, required this.fullHeight});
  /// The offset of the top left corner of the caret from the top left
  /// corner of the paragraph.
  final Offset offset;
  /// The writing direction of the glyph the _CaretMetrics is associated with.
  final TextDirection writingDirection;
  /// The full height of the glyph at the caret position.
  final double fullHeight;
}

/// The _CaretMetrics for carets located in an empty line (when the text is
/// empty, or the caret is between two a newline characters).
final class _EmptyLineCaretMetrics implements _CaretMetrics {
  const _EmptyLineCaretMetrics({ required this.lineVerticalOffset });

  /// The y offset of the unoccupied line.
  final double lineVerticalOffset;
}

/// An object that paints a [TextSpan] tree into a [Canvas].
///
/// To use a [TextPainter], follow these steps:
///
/// 1. Create a [TextSpan] tree and pass it to the [TextPainter]
///    constructor.
///
/// 2. Call [layout] to prepare the paragraph.
///
/// 3. Call [paint] as often as desired to paint the paragraph.
///
/// 4. Call [dispose] when the object will no longer be accessed to release
///    native resources. For [TextPainter] objects that are used repeatedly and
///    stored on a [State] or [RenderObject], call [dispose] from
///    [State.dispose] or [RenderObject.dispose] or similar. For [TextPainter]
///    objects that are only used ephemerally, it is safe to immediately dispose
///    them after the last call to methods or properties on the object.
///
/// If the width of the area into which the text is being painted
/// changes, return to step 2. If the text to be painted changes,
/// return to step 1.
///
/// The default text style is white. To change the color of the text,
/// pass a [TextStyle] object to the [TextSpan] in `text`.
class TextPainter {
  /// Creates a text painter that paints the given text.
  ///
  /// The `text` and `textDirection` arguments are optional but [text] and
  /// [textDirection] must be non-null before calling [layout].
  ///
  /// The [textAlign] property must not be null.
  ///
  /// The [maxLines] property, if non-null, must be greater than zero.
  TextPainter({
    InlineSpan? text,
    TextAlign textAlign = TextAlign.start,
    TextDirection? textDirection,
    @Deprecated(
      'Use textScale instead. '
      'This feature was deprecated after [TBD].',
    )
    double textScaleFactor = 1.0,
    TextScaler textScale = TextScaler.noScaling,
    int? maxLines,
    String? ellipsis,
    Locale? locale,
    StrutStyle? strutStyle,
    TextWidthBasis textWidthBasis = TextWidthBasis.parent,
    ui.TextHeightBehavior? textHeightBehavior,
  }) : assert(text == null || text.debugAssertIsValid()),
       assert(maxLines == null || maxLines > 0),
       _text = text,
       _textAlign = textAlign,
       _textDirection = textDirection,
       _textScaleFactor = textScaleFactor,
       _textScale = textScale == TextScaler.noScaling ? TextScaler.linear(textScaleFactor) : textScale,
       _maxLines = maxLines,
       _ellipsis = ellipsis,
       _locale = locale,
       _strutStyle = strutStyle,
       _textWidthBasis = textWidthBasis,
       _textHeightBehavior = textHeightBehavior;

  /// Computes the width of a configured [TextPainter].
  ///
  /// This is a convenience method that creates a text painter with the supplied
  /// parameters, lays it out with the supplied [minWidth] and [maxWidth], and
  /// returns its [TextPainter.width] making sure to dispose the underlying
  /// resources. Doing this operation is expensive and should be avoided
  /// whenever it is possible to preserve the [TextPainter] to paint the
  /// text or get other information about it.
  static double computeWidth({
    required InlineSpan text,
    required TextDirection textDirection,
    TextAlign textAlign = TextAlign.start,
    @Deprecated(
      'Use textScale instead. '
      'This feature was deprecated after [TBD].',
    )
    double textScaleFactor = 1.0,
    TextScaler textScale = TextScaler.noScaling,
    int? maxLines,
    String? ellipsis,
    Locale? locale,
    StrutStyle? strutStyle,
    TextWidthBasis textWidthBasis = TextWidthBasis.parent,
    ui.TextHeightBehavior? textHeightBehavior,
    double minWidth = 0.0,
    double maxWidth = double.infinity,
  }) {
    final TextPainter painter = TextPainter(
      text: text,
      textAlign: textAlign,
      textDirection: textDirection,
      textScaleFactor: textScaleFactor,
      maxLines: maxLines,
      ellipsis: ellipsis,
      locale: locale,
      strutStyle: strutStyle,
      textWidthBasis: textWidthBasis,
      textHeightBehavior: textHeightBehavior,
    )..layout(minWidth: minWidth, maxWidth: maxWidth);

    try {
      return painter.width;
    } finally {
      painter.dispose();
    }
  }

  /// Computes the max intrinsic width of a configured [TextPainter].
  ///
  /// This is a convenience method that creates a text painter with the supplied
  /// parameters, lays it out with the supplied [minWidth] and [maxWidth], and
  /// returns its [TextPainter.maxIntrinsicWidth] making sure to dispose the
  /// underlying resources. Doing this operation is expensive and should be avoided
  /// whenever it is possible to preserve the [TextPainter] to paint the
  /// text or get other information about it.
  static double computeMaxIntrinsicWidth({
    required InlineSpan text,
    required TextDirection textDirection,
    TextAlign textAlign = TextAlign.start,
    @Deprecated(
      'Use textScale instead. '
      'This feature was deprecated after [TBD].',
    )
    double textScaleFactor = 1.0,
    TextScaler textScale = TextScaler.noScaling,
    int? maxLines,
    String? ellipsis,
    Locale? locale,
    StrutStyle? strutStyle,
    TextWidthBasis textWidthBasis = TextWidthBasis.parent,
    ui.TextHeightBehavior? textHeightBehavior,
    double minWidth = 0.0,
    double maxWidth = double.infinity,
  }) {
    final TextPainter painter = TextPainter(
      text: text,
      textAlign: textAlign,
      textDirection: textDirection,
      textScaleFactor: textScaleFactor,
      maxLines: maxLines,
      ellipsis: ellipsis,
      locale: locale,
      strutStyle: strutStyle,
      textWidthBasis: textWidthBasis,
      textHeightBehavior: textHeightBehavior,
    )..layout(minWidth: minWidth, maxWidth: maxWidth);

    try {
      return painter.maxIntrinsicWidth;
    } finally {
      painter.dispose();
    }
  }

  // Whether textWidthBasis has changed after the most recent `layout` call.
  bool _debugNeedsRelayout = true;
  // The result of the most recent `layout` call.
  _TextPainterLayoutCacheWithOffset? _layoutCache;

  // Whether _layoutCache contains outdated paint information and needs to be
  // updated before painting.
  //
  // ui.Paragraph is entirely immutable, thus text style changes that can affect
  // layout and those who can't both require the ui.Paragraph object being
  // recreated. The caller may not call `layout` again after text color is
  // updated. See: https://github.com/flutter/flutter/issues/85108
  bool _rebuildParagraphForPaint = true;
  // `_layoutCache`'s input width. This is only needed because there's no API to
  // create paint only updates that don't affect the text layout (e.g., changing
  // the color of the text), on ui.Paragraph or ui.ParagraphBuilder.
  double _inputWidth = double.nan;

  bool get _debugAssertTextLayoutIsValid {
    assert(!debugDisposed);
    if (_layoutCache == null) {
      throw FlutterError.fromParts(<DiagnosticsNode>[
        ErrorSummary('Text layout not available'),
        if (_debugMarkNeedsLayoutCallStack != null) DiagnosticsStackTrace('The calls that first invalidated the text layout were', _debugMarkNeedsLayoutCallStack)
        else ErrorDescription('The TextPainter has never been laid out.')
      ]);
    }
    return true;
  }

  StackTrace? _debugMarkNeedsLayoutCallStack;

  /// Marks this text painter's layout information as dirty and removes cached
  /// information.
  ///
  /// Uses this method to notify text painter to relayout in the case of
  /// layout changes in engine. In most cases, updating text painter properties
  /// in framework will automatically invoke this method.
  void markNeedsLayout() {
    assert(() {
      if (_layoutCache != null) {
        _debugMarkNeedsLayoutCallStack ??= StackTrace.current;
      }
      return true;
    }());
    _layoutCache?.paragraph.dispose();
    _layoutCache = null;
  }

  /// The (potentially styled) text to paint.
  ///
  /// After this is set, you must call [layout] before the next call to [paint].
  /// This and [textDirection] must be non-null before you call [layout].
  ///
  /// The [InlineSpan] this provides is in the form of a tree that may contain
  /// multiple instances of [TextSpan]s and [WidgetSpan]s. To obtain a plain text
  /// representation of the contents of this [TextPainter], use [plainText].
  InlineSpan? get text => _text;
  InlineSpan? _text;
  set text(InlineSpan? value) {
    assert(value == null || value.debugAssertIsValid());
    if (_text == value) {
      return;
    }
    if (_text?.style != value?.style) {
      _layoutTemplate?.dispose();
      _layoutTemplate = null;
    }

    final RenderComparison comparison = value == null
      ? RenderComparison.layout
      : _text?.compareTo(value) ?? RenderComparison.layout;

    _text = value;
    _cachedPlainText = null;

    if (comparison.index >= RenderComparison.layout.index) {
      markNeedsLayout();
    } else if (comparison.index >= RenderComparison.paint.index) {
      // Don't invalid the _layoutCache just yet. It still contains valid layout
      // information.
      _rebuildParagraphForPaint = true;
    }
    // Neither relayout or repaint is needed.
  }

  /// Returns a plain text version of the text to paint.
  ///
  /// This uses [InlineSpan.toPlainText] to get the full contents of all nodes in the tree.
  String get plainText {
    _cachedPlainText ??= _text?.toPlainText(includeSemanticsLabels: false);
    return _cachedPlainText ?? '';
  }
  String? _cachedPlainText;

  /// How the text should be aligned horizontally.
  ///
  /// After this is set, you must call [layout] before the next call to [paint].
  ///
  /// The [textAlign] property must not be null. It defaults to [TextAlign.start].
  TextAlign get textAlign => _textAlign;
  TextAlign _textAlign;
  set textAlign(TextAlign value) {
    if (_textAlign == value) {
      return;
    }
    _textAlign = value;
    markNeedsLayout();
  }

  /// The default directionality of the text.
  ///
  /// This controls how the [TextAlign.start], [TextAlign.end], and
  /// [TextAlign.justify] values of [textAlign] are resolved.
  ///
  /// This is also used to disambiguate how to render bidirectional text. For
  /// example, if the [text] is an English phrase followed by a Hebrew phrase,
  /// in a [TextDirection.ltr] context the English phrase will be on the left
  /// and the Hebrew phrase to its right, while in a [TextDirection.rtl]
  /// context, the English phrase will be on the right and the Hebrew phrase on
  /// its left.
  ///
  /// After this is set, you must call [layout] before the next call to [paint].
  ///
  /// This and [text] must be non-null before you call [layout].
  TextDirection? get textDirection => _textDirection;
  TextDirection? _textDirection;
  set textDirection(TextDirection? value) {
    if (_textDirection == value) {
      return;
    }
    _textDirection = value;
    markNeedsLayout();
    _layoutTemplate?.dispose();
    _layoutTemplate = null; // Shouldn't really matter, but for strict correctness...
  }

  /// The number of font pixels for each logical pixel.
  ///
  /// For example, if the text scale factor is 1.5, text will be 50% larger than
  /// the specified font size.
  ///
  /// After this is set, you must call [layout] before the next call to [paint].
  @Deprecated('')
  double get textScaleFactor => _textScaleFactor;
  double _textScaleFactor;
  set textScaleFactor(double value) {
    if (_textScaleFactor == value) {
      return;
    }
    _textScaleFactor = value;
    _textScale = TextScaler.linear(value);
  }

  TextScaler get textScale => _textScale;
  TextScaler _textScale;
  set textScale(TextScaler value) {
    if (value != _textScale) {
      return;
    }
    _textScale = value;
    markNeedsLayout();
    _layoutTemplate?.dispose();
    _layoutTemplate = null;
  }

  /// The string used to ellipsize overflowing text. Setting this to a non-empty
  /// string will cause this string to be substituted for the remaining text
  /// if the text can not fit within the specified maximum width.
  ///
  /// Specifically, the ellipsis is applied to the last line before the line
  /// truncated by [maxLines], if [maxLines] is non-null and that line overflows
  /// the width constraint, or to the first line that is wider than the width
  /// constraint, if [maxLines] is null. The width constraint is the `maxWidth`
  /// passed to [layout].
  ///
  /// After this is set, you must call [layout] before the next call to [paint].
  ///
  /// The higher layers of the system, such as the [Text] widget, represent
  /// overflow effects using the [TextOverflow] enum. The
  /// [TextOverflow.ellipsis] value corresponds to setting this property to
  /// U+2026 HORIZONTAL ELLIPSIS (…).
  String? get ellipsis => _ellipsis;
  String? _ellipsis;
  set ellipsis(String? value) {
    assert(value == null || value.isNotEmpty);
    if (_ellipsis == value) {
      return;
    }
    _ellipsis = value;
    markNeedsLayout();
  }

  /// The locale used to select region-specific glyphs.
  Locale? get locale => _locale;
  Locale? _locale;
  set locale(Locale? value) {
    if (_locale == value) {
      return;
    }
    _locale = value;
    markNeedsLayout();
  }

  /// An optional maximum number of lines for the text to span, wrapping if
  /// necessary.
  ///
  /// If the text exceeds the given number of lines, it is truncated such that
  /// subsequent lines are dropped.
  ///
  /// After this is set, you must call [layout] before the next call to [paint].
  int? get maxLines => _maxLines;
  int? _maxLines;
  /// The value may be null. If it is not null, then it must be greater than zero.
  set maxLines(int? value) {
    assert(value == null || value > 0);
    if (_maxLines == value) {
      return;
    }
    _maxLines = value;
    markNeedsLayout();
  }

  /// {@template flutter.painting.textPainter.strutStyle}
  /// The strut style to use. Strut style defines the strut, which sets minimum
  /// vertical layout metrics.
  ///
  /// Omitting or providing null will disable strut.
  ///
  /// Omitting or providing null for any properties of [StrutStyle] will result in
  /// default values being used. It is highly recommended to at least specify a
  /// [StrutStyle.fontSize].
  ///
  /// See [StrutStyle] for details.
  /// {@endtemplate}
  StrutStyle? get strutStyle => _strutStyle;
  StrutStyle? _strutStyle;
  set strutStyle(StrutStyle? value) {
    if (_strutStyle == value) {
      return;
    }
    _strutStyle = value;
    markNeedsLayout();
  }

  /// {@template flutter.painting.textPainter.textWidthBasis}
  /// Defines how to measure the width of the rendered text.
  /// {@endtemplate}
  TextWidthBasis get textWidthBasis => _textWidthBasis;
  TextWidthBasis _textWidthBasis;
  set textWidthBasis(TextWidthBasis value) {
    if (_textWidthBasis == value) {
      return;
    }
    assert(() { return _debugNeedsRelayout = true; }());
    _textWidthBasis = value;
  }

  /// {@macro dart.ui.textHeightBehavior}
  ui.TextHeightBehavior? get textHeightBehavior => _textHeightBehavior;
  ui.TextHeightBehavior? _textHeightBehavior;
  set textHeightBehavior(ui.TextHeightBehavior? value) {
    if (_textHeightBehavior == value) {
      return;
    }
    _textHeightBehavior = value;
    markNeedsLayout();
  }

  /// An ordered list of [TextBox]es that bound the positions of the placeholders
  /// in the paragraph.
  ///
  /// Each box corresponds to a [PlaceholderSpan] in the order they were defined
  /// in the [InlineSpan] tree.
  List<TextBox>? get inlinePlaceholderBoxes {
    final _TextPainterLayoutCacheWithOffset? layout = _layoutCache;
    if (layout == null) {
      return null;
    }
    final Offset offset = layout.paintOffset;
    if (!offset.dx.isFinite || !offset.dy.isFinite) {
      return <TextBox>[];
    }
    final List<TextBox> rawBoxes = layout.inlinePlaceholderBoxes;
    if (offset == Offset.zero) {
      return rawBoxes;
    }
    return rawBoxes.map((TextBox box) => _shiftTextBox(box, offset)).toList(growable: false);
  }

  /// Sets the dimensions of each placeholder in [text].
  ///
  /// The number of [PlaceholderDimensions] provided should be the same as the
  /// number of [PlaceholderSpan]s in text. Passing in an empty or null `value`
  /// will do nothing.
  ///
  /// If [layout] is attempted without setting the placeholder dimensions, the
  /// placeholders will be ignored in the text layout and no valid
  /// [inlinePlaceholderBoxes] will be returned.
  void setPlaceholderDimensions(List<PlaceholderDimensions>? value) {
    if (value == null || value.isEmpty || listEquals(value, _placeholderDimensions)) {
      return;
    }
    assert(() {
      int placeholderCount = 0;
      text!.visitChildren((InlineSpan span) {
        if (span is PlaceholderSpan) {
          placeholderCount += 1;
        }
        return value.length >= placeholderCount ;
      });
      return placeholderCount == value.length;
    }());
    _placeholderDimensions = value;
    markNeedsLayout();
  }
  List<PlaceholderDimensions>? _placeholderDimensions;

  ui.ParagraphStyle _createParagraphStyle([ TextDirection? defaultTextDirection ]) {
    // The defaultTextDirection argument is used for preferredLineHeight in case
    // textDirection hasn't yet been set.
    assert(textDirection != null || defaultTextDirection != null, 'TextPainter.textDirection must be set to a non-null value before using the TextPainter.');
    return _text!.style?.getParagraphStyle(
      textAlign: textAlign,
      textDirection: textDirection ?? defaultTextDirection,
      textScale: textScale,
      maxLines: _maxLines,
      textHeightBehavior: _textHeightBehavior,
      ellipsis: _ellipsis,
      locale: _locale,
      strutStyle: _strutStyle,
    ) ?? ui.ParagraphStyle(
      textAlign: textAlign,
      textDirection: textDirection ?? defaultTextDirection,
      // Use the default font size to multiply by as RichText does not
      // perform inheriting [TextStyle]s and would otherwise
      // fail to apply textScale.
      fontSize: textScale.scale(_kDefaultFontSize),
      maxLines: maxLines,
      textHeightBehavior: _textHeightBehavior,
      ellipsis: ellipsis,
      locale: locale,
    );
  }

  ui.Paragraph? _layoutTemplate;
  ui.Paragraph _createLayoutTemplate() {
    final ui.ParagraphBuilder builder = ui.ParagraphBuilder(
      _createParagraphStyle(TextDirection.rtl),
    ); // direction doesn't matter, text is just a space
    final ui.TextStyle? textStyle = text?.style?.getTextStyle(textScale: textScale);
    if (textStyle != null) {
      builder.pushStyle(textStyle);
    }
    builder.addText(' ');
    return builder.build()
      ..layout(const ui.ParagraphConstraints(width: double.infinity));
  }

  /// The height of a space in [text] in logical pixels.
  ///
  /// Not every line of text in [text] will have this height, but this height
  /// is "typical" for text in [text] and useful for sizing other objects
  /// relative a typical line of text.
  ///
  /// Obtaining this value does not require calling [layout].
  ///
  /// The style of the [text] property is used to determine the font settings
  /// that contribute to the [preferredLineHeight]. If [text] is null or if it
  /// specifies no styles, the default [TextStyle] values are used (a 10 pixel
  /// sans-serif font).
  double get preferredLineHeight => (_layoutTemplate ??= _createLayoutTemplate()).height;

  /// The width at which decreasing the width of the text would prevent it from
  /// painting itself completely within its bounds.
  ///
  /// Valid only after [layout] has been called.
  double get minIntrinsicWidth {
    assert(_debugAssertTextLayoutIsValid);
    return _layoutCache!.layout.minIntrinsicLineExtent;
  }

  /// The width at which increasing the width of the text no longer decreases the height.
  ///
  /// Valid only after [layout] has been called.
  double get maxIntrinsicWidth {
    assert(_debugAssertTextLayoutIsValid);
    return _layoutCache!.layout.maxIntrinsicLineExtent;
  }

  /// The horizontal space required to paint this text.
  ///
  /// Valid only after [layout] has been called.
  double get width {
    assert(_debugAssertTextLayoutIsValid);
    assert(!_debugNeedsRelayout);
    return _layoutCache!.contentWidth;
  }

  /// The vertical space required to paint this text.
  ///
  /// Valid only after [layout] has been called.
  double get height {
    assert(_debugAssertTextLayoutIsValid);
    return _layoutCache!.layout.height;
  }

  /// The amount of space required to paint this text.
  ///
  /// Valid only after [layout] has been called.
  Size get size {
    assert(_debugAssertTextLayoutIsValid);
    assert(!_debugNeedsRelayout);
    return Size(width, height);
  }

  /// Returns the distance from the top of the text to the first baseline of the
  /// given type.
  ///
  /// Valid only after [layout] has been called.
  double computeDistanceToActualBaseline(TextBaseline baseline) {
    assert(_debugAssertTextLayoutIsValid);
    return _layoutCache!.layout.getDistanceToBaseline(baseline);
  }

  /// Whether any text was truncated or ellipsized.
  ///
  /// If [maxLines] is not null, this is true if there were more lines to be
  /// drawn than the given [maxLines], and thus at least one line was omitted in
  /// the output; otherwise it is false.
  ///
  /// If [maxLines] is null, this is true if [ellipsis] is not the empty string
  /// and there was a line that overflowed the `maxWidth` argument passed to
  /// [layout]; otherwise it is false.
  ///
  /// Valid only after [layout] has been called.
  bool get didExceedMaxLines {
    assert(_debugAssertTextLayoutIsValid);
    return _layoutCache!.paragraph.didExceedMaxLines;
  }

  // Creates a ui.Paragraph using the current configurations in this class and
  // assign it to _paragraph.
  ui.Paragraph _createParagraph(InlineSpan text) {
    final ui.ParagraphBuilder builder = ui.ParagraphBuilder(_createParagraphStyle());
<<<<<<< HEAD
    text.build(builder, textScale: textScale, dimensions: _placeholderDimensions);
    _inlinePlaceholderScales = builder.placeholderScales;
=======
    text.build(builder, textScaleFactor: textScaleFactor, dimensions: _placeholderDimensions);
>>>>>>> 52cc21ba
    assert(() {
      _debugMarkNeedsLayoutCallStack = null;
      return true;
    }());
    _rebuildParagraphForPaint = false;
    return builder.build();
  }

  /// Computes the visual position of the glyphs for painting the text.
  ///
  /// The text will layout with a width that's as close to its max intrinsic
  /// width (or its longest line, if [textWidthBasis] is set to
  /// [TextWidthBasis.parent]) as possible while still being greater than or
  /// equal to `minWidth` and less than or equal to `maxWidth`.
  ///
  /// The [text] and [textDirection] properties must be non-null before this is
  /// called.
  void layout({ double minWidth = 0.0, double maxWidth = double.infinity }) {
    assert(!maxWidth.isNaN);
    assert(!minWidth.isNaN);
    assert(() {
      _debugNeedsRelayout = false;
      return true;
    }());

    final _TextPainterLayoutCacheWithOffset? cachedLayout = _layoutCache;
    if (cachedLayout != null && cachedLayout._resizeToFit(minWidth, maxWidth, textWidthBasis)) {
      return;
    }

    final InlineSpan? text = this.text;
    if (text == null) {
      throw StateError('TextPainter.text must be set to a non-null value before using the TextPainter.');
    }
    final TextDirection? textDirection = this.textDirection;
    if (textDirection == null) {
      throw StateError('TextPainter.textDirection must be set to a non-null value before using the TextPainter.');
    }

    final double paintOffsetAlignment = _computePaintOffsetFraction(textAlign, textDirection);
    // Try to avoid laying out the paragraph with maxWidth=double.infinity
    // when the text is not left-aligned, so we don't have to deal with an
    // infinite paint offset.
    final bool adjustMaxWidth = !maxWidth.isFinite && paintOffsetAlignment != 0;
    final double? adjustedMaxWidth = !adjustMaxWidth ? maxWidth : cachedLayout?.layout.maxIntrinsicLineExtent;
    _inputWidth = adjustedMaxWidth ?? maxWidth;

    // Only rebuild the paragraph when there're layout changes, even when
    // `_rebuildParagraphForPaint` is true. It's best to not eagerly rebuild
    // the paragraph to avoid the extra work, because:
    // 1. the text color could change again before `paint` is called (so one of
    //    the paragraph rebuilds is unnecessary)
    // 2. the user could be measuring the text layout so `paint` will never be
    //    called.
    final ui.Paragraph paragraph = (cachedLayout?.paragraph ?? _createParagraph(text))
      ..layout(ui.ParagraphConstraints(width: _inputWidth));
    final _TextPainterLayoutCacheWithOffset newLayoutCache = _TextPainterLayoutCacheWithOffset(
      _TextLayout._(paragraph), paintOffsetAlignment, minWidth, maxWidth, textWidthBasis,
    );
    // Call layout again if newLayoutCache had an infinite paint offset.
    // This is not as expensive as it seems, line breaking is relatively cheap
    // as compared to shaping.
    if (adjustedMaxWidth == null && minWidth.isFinite) {
      assert(maxWidth.isInfinite);
      final double newInputWidth = newLayoutCache.layout.maxIntrinsicLineExtent;
      paragraph.layout(ui.ParagraphConstraints(width: newInputWidth));
      _inputWidth = newInputWidth;
    }
    _layoutCache = newLayoutCache;
  }

  /// Paints the text onto the given canvas at the given offset.
  ///
  /// Valid only after [layout] has been called.
  ///
  /// If you cannot see the text being painted, check that your text color does
  /// not conflict with the background on which you are drawing. The default
  /// text color is white (to contrast with the default black background color),
  /// so if you are writing an application with a white background, the text
  /// will not be visible by default.
  ///
  /// To set the text style, specify a [TextStyle] when creating the [TextSpan]
  /// that you pass to the [TextPainter] constructor or to the [text] property.
  void paint(Canvas canvas, Offset offset) {
    final _TextPainterLayoutCacheWithOffset? layoutCache = _layoutCache;
    if (layoutCache == null) {
      throw StateError(
        'TextPainter.paint called when text geometry was not yet calculated.\n'
        'Please call layout() before paint() to position the text before painting it.',
      );
    }

    if (!layoutCache.paintOffset.dx.isFinite || !layoutCache.paintOffset.dy.isFinite) {
      return;
    }

    if (_rebuildParagraphForPaint) {
      Size? debugSize;
      assert(() {
        debugSize = size;
        return true;
      }());

      final ui.Paragraph paragraph = layoutCache.layout._paragraph;
      // Unfortunately even if we know that there is only paint changes, there's
      // no API to only make those updates so the paragraph has to be recreated
      // and re-laid out.
      assert(!_inputWidth.isNaN);
      layoutCache.layout._paragraph = _createParagraph(text!)..layout(ui.ParagraphConstraints(width: _inputWidth));
      assert(paragraph.width == layoutCache.layout._paragraph.width);
      paragraph.dispose();
      assert(debugSize == size);
    }
    assert(!_rebuildParagraphForPaint);
    canvas.drawParagraph(layoutCache.paragraph, offset + layoutCache.paintOffset);
  }

  // Returns true if value falls in the valid range of the UTF16 encoding.
  static bool _isUTF16(int value) {
    return value >= 0x0 && value <= 0xFFFFF;
  }

  /// Returns true iff the given value is a valid UTF-16 high (first) surrogate.
  /// The value must be a UTF-16 code unit, meaning it must be in the range
  /// 0x0000-0xFFFF.
  ///
  /// See also:
  ///   * https://en.wikipedia.org/wiki/UTF-16#Code_points_from_U+010000_to_U+10FFFF
  ///   * [isLowSurrogate], which checks the same thing for low (second)
  /// surrogates.
  static bool isHighSurrogate(int value) {
    assert(_isUTF16(value));
    return value & 0xFC00 == 0xD800;
  }

  /// Returns true iff the given value is a valid UTF-16 low (second) surrogate.
  /// The value must be a UTF-16 code unit, meaning it must be in the range
  /// 0x0000-0xFFFF.
  ///
  /// See also:
  ///   * https://en.wikipedia.org/wiki/UTF-16#Code_points_from_U+010000_to_U+10FFFF
  ///   * [isHighSurrogate], which checks the same thing for high (first)
  /// surrogates.
  static bool isLowSurrogate(int value) {
    assert(_isUTF16(value));
    return value & 0xFC00 == 0xDC00;
  }

  // Checks if the glyph is either [Unicode.RLM] or [Unicode.LRM]. These values take
  // up zero space and do not have valid bounding boxes around them.
  //
  // We do not directly use the [Unicode] constants since they are strings.
  static bool _isUnicodeDirectionality(int value) {
    return value == 0x200F || value == 0x200E;
  }

  /// Returns the closest offset after `offset` at which the input cursor can be
  /// positioned.
  int? getOffsetAfter(int offset) {
    final int? nextCodeUnit = _text!.codeUnitAt(offset);
    if (nextCodeUnit == null) {
      return null;
    }
    // TODO(goderbauer): doesn't handle extended grapheme clusters with more than one Unicode scalar value (https://github.com/flutter/flutter/issues/13404).
    return isHighSurrogate(nextCodeUnit) ? offset + 2 : offset + 1;
  }

  /// Returns the closest offset before `offset` at which the input cursor can
  /// be positioned.
  int? getOffsetBefore(int offset) {
    final int? prevCodeUnit = _text!.codeUnitAt(offset - 1);
    if (prevCodeUnit == null) {
      return null;
    }
    // TODO(goderbauer): doesn't handle extended grapheme clusters with more than one Unicode scalar value (https://github.com/flutter/flutter/issues/13404).
    return isLowSurrogate(prevCodeUnit) ? offset - 2 : offset - 1;
  }

  // Unicode value for a zero width joiner character.
  static const int _zwjUtf16 = 0x200d;

  // Get the caret metrics (in logical pixels) based off the near edge of the
  // character upstream from the given string offset.
  _CaretMetrics? _getMetricsFromUpstream(int offset) {
    assert(offset >= 0);
    final int plainTextLength = plainText.length;
    if (plainTextLength == 0 || offset > plainTextLength) {
      return null;
    }
    final int prevCodeUnit = plainText.codeUnitAt(max(0, offset - 1));

    // If the upstream character is a newline, cursor is at start of next line
    const int NEWLINE_CODE_UNIT = 10;

    // Check for multi-code-unit glyphs such as emojis or zero width joiner.
    final bool needsSearch = isHighSurrogate(prevCodeUnit) || isLowSurrogate(prevCodeUnit) || _text!.codeUnitAt(offset) == _zwjUtf16 || _isUnicodeDirectionality(prevCodeUnit);
    int graphemeClusterLength = needsSearch ? 2 : 1;
    List<TextBox> boxes = <TextBox>[];
    while (boxes.isEmpty) {
      final int prevRuneOffset = offset - graphemeClusterLength;
      // Use BoxHeightStyle.strut to ensure that the caret's height fits within
      // the line's height and is consistent throughout the line.
      boxes = _layoutCache!.paragraph.getBoxesForRange(max(0, prevRuneOffset), offset, boxHeightStyle: ui.BoxHeightStyle.strut);
      // When the range does not include a full cluster, no boxes will be returned.
      if (boxes.isEmpty) {
        // When we are at the beginning of the line, a non-surrogate position will
        // return empty boxes. We break and try from downstream instead.
        if (!needsSearch && prevCodeUnit == NEWLINE_CODE_UNIT) {
          break; // Only perform one iteration if no search is required.
        }
        if (prevRuneOffset < -plainTextLength) {
          break; // Stop iterating when beyond the max length of the text.
        }
        // Multiply by two to log(n) time cover the entire text span. This allows
        // faster discovery of very long clusters and reduces the possibility
        // of certain large clusters taking much longer than others, which can
        // cause jank.
        graphemeClusterLength *= 2;
        continue;
      }

      // Try to identify the box nearest the offset.  This logic works when
      // there's just one box, and when all boxes have the same direction.
      // It may not work in bidi text: https://github.com/flutter/flutter/issues/123424
      final TextBox box = boxes.last.direction == TextDirection.ltr
          ? boxes.last : boxes.first;
      return prevCodeUnit == NEWLINE_CODE_UNIT
        ? _EmptyLineCaretMetrics(lineVerticalOffset: box.bottom)
        : _LineCaretMetrics(offset: Offset(box.end, box.top), writingDirection: box.direction, fullHeight: box.bottom - box.top);
    }
    return null;
  }

  // Get the caret metrics (in logical pixels) based off the near edge of the
  // character downstream from the given string offset.
  _CaretMetrics? _getMetricsFromDownstream(int offset) {
    assert(offset >= 0);
    final int plainTextLength = plainText.length;
    if (plainTextLength == 0) {
      return null;
    }
    // We cap the offset at the final index of plain text.
    final int nextCodeUnit = plainText.codeUnitAt(min(offset, plainTextLength - 1));

    // Check for multi-code-unit glyphs such as emojis or zero width joiner
    final bool needsSearch = isHighSurrogate(nextCodeUnit) || isLowSurrogate(nextCodeUnit) || nextCodeUnit == _zwjUtf16 || _isUnicodeDirectionality(nextCodeUnit);
    int graphemeClusterLength = needsSearch ? 2 : 1;
    List<TextBox> boxes = <TextBox>[];
    while (boxes.isEmpty) {
      final int nextRuneOffset = offset + graphemeClusterLength;
      // Use BoxHeightStyle.strut to ensure that the caret's height fits within
      // the line's height and is consistent throughout the line.
      boxes = _layoutCache!.paragraph.getBoxesForRange(offset, nextRuneOffset, boxHeightStyle: ui.BoxHeightStyle.strut);
      // When the range does not include a full cluster, no boxes will be returned.
      if (boxes.isEmpty) {
        // When we are at the end of the line, a non-surrogate position will
        // return empty boxes. We break and try from upstream instead.
        if (!needsSearch) {
          break; // Only perform one iteration if no search is required.
        }
        if (nextRuneOffset >= plainTextLength << 1) {
          break; // Stop iterating when beyond the max length of the text.
        }
        // Multiply by two to log(n) time cover the entire text span. This allows
        // faster discovery of very long clusters and reduces the possibility
        // of certain large clusters taking much longer than others, which can
        // cause jank.
        graphemeClusterLength *= 2;
        continue;
      }

      // Try to identify the box nearest the offset.  This logic works when
      // there's just one box, and when all boxes have the same direction.
      // It may not work in bidi text: https://github.com/flutter/flutter/issues/123424
      final TextBox box = boxes.first.direction == TextDirection.ltr
        ? boxes.first : boxes.last;
      return _LineCaretMetrics(offset: Offset(box.start, box.top), writingDirection: box.direction, fullHeight: box.bottom - box.top);
    }
    return null;
  }

  static double _computePaintOffsetFraction(TextAlign textAlign, TextDirection textDirection) {
    return switch ((textAlign, textDirection)) {
      (TextAlign.left, _) => 0.0,
      (TextAlign.right, _) => 1.0,
      (TextAlign.center, _) => 0.5,
      (TextAlign.start, TextDirection.ltr) => 0.0,
      (TextAlign.start, TextDirection.rtl) => 1.0,
      (TextAlign.justify, TextDirection.ltr) => 0.0,
      (TextAlign.justify, TextDirection.rtl) => 1.0,
      (TextAlign.end, TextDirection.ltr) => 1.0,
      (TextAlign.end, TextDirection.rtl) => 0.0,
    };
  }

  /// Returns the offset at which to paint the caret.
  ///
  /// Valid only after [layout] has been called.
  Offset getOffsetForCaret(TextPosition position, Rect caretPrototype) {
    final _CaretMetrics caretMetrics;
    final _TextPainterLayoutCacheWithOffset layoutCache = _layoutCache!;
    if (position.offset < 0) {
      // TODO(LongCatIsLooong): make this case impossible; see https://github.com/flutter/flutter/issues/79495
      caretMetrics = const _EmptyLineCaretMetrics(lineVerticalOffset: 0);
    } else {
      caretMetrics = _computeCaretMetrics(position);
    }

    final Offset rawOffset;
    switch (caretMetrics) {
      case _EmptyLineCaretMetrics(:final double lineVerticalOffset):
        final double paintOffsetAlignment = _computePaintOffsetFraction(textAlign, textDirection!);
        // The full width is not (width - caretPrototype.width)
        // because RenderEditable reserves cursor width on the right. Ideally this
        // should be handled by RenderEditable instead.
        final double dx = paintOffsetAlignment == 0 ? 0 : paintOffsetAlignment * layoutCache.contentWidth;
        return Offset(dx, lineVerticalOffset);
      case _LineCaretMetrics(writingDirection: TextDirection.ltr, :final Offset offset):
        rawOffset = offset;
      case _LineCaretMetrics(writingDirection: TextDirection.rtl, :final Offset offset):
        rawOffset = Offset(offset.dx - caretPrototype.width, offset.dy);
    }
    // If offset.dx is outside of the advertised content area, then the associated
    // glyph cluster belongs to a trailing newline character. Ideally the behavior
    // should be handled by higher-level implementations (for instance,
    // RenderEditable reserves width for showing the caret, it's best to handle
    // the clamping there).
    final double adjustedDx = clampDouble(rawOffset.dx + layoutCache.paintOffset.dx, 0, layoutCache.contentWidth);
    return Offset(adjustedDx, rawOffset.dy + layoutCache.paintOffset.dy);
  }

  /// {@template flutter.painting.textPainter.getFullHeightForCaret}
  /// Returns the strut bounded height of the glyph at the given `position`.
  /// {@endtemplate}
  ///
  /// Valid only after [layout] has been called.
  double? getFullHeightForCaret(TextPosition position, Rect caretPrototype) {
    if (position.offset < 0) {
      // TODO(LongCatIsLooong): make this case impossible; see https://github.com/flutter/flutter/issues/79495
      return null;
    }
    return switch (_computeCaretMetrics(position)) {
      _LineCaretMetrics(:final double fullHeight) => fullHeight,
      _EmptyLineCaretMetrics() => null,
    };
  }

  // Cached caret metrics. This allows multiple invokes of [getOffsetForCaret] and
  // [getFullHeightForCaret] in a row without performing redundant and expensive
  // get rect calls to the paragraph.
  late _CaretMetrics _caretMetrics;

  // Checks if the [position] and [caretPrototype] have changed from the cached
  // version and recomputes the metrics required to position the caret.
  _CaretMetrics _computeCaretMetrics(TextPosition position) {
    assert(_debugAssertTextLayoutIsValid);
    assert(!_debugNeedsRelayout);
    final _TextPainterLayoutCacheWithOffset cachedLayout = _layoutCache!;
    if (position == cachedLayout._previousCaretPosition) {
      return _caretMetrics;
    }
    final int offset = position.offset;
    final _CaretMetrics? metrics = switch (position.affinity) {
      TextAffinity.upstream => _getMetricsFromUpstream(offset) ?? _getMetricsFromDownstream(offset),
      TextAffinity.downstream => _getMetricsFromDownstream(offset) ?? _getMetricsFromUpstream(offset),
    };
    // Cache the input parameters to prevent repeat work later.
    cachedLayout._previousCaretPosition = position;
    return _caretMetrics = metrics ?? const _EmptyLineCaretMetrics(lineVerticalOffset: 0);
  }

  /// Returns a list of rects that bound the given selection.
  ///
  /// The [selection] must be a valid range (with [TextSelection.isValid] true).
  ///
  /// The [boxHeightStyle] and [boxWidthStyle] arguments may be used to select
  /// the shape of the [TextBox]s. These properties default to
  /// [ui.BoxHeightStyle.tight] and [ui.BoxWidthStyle.tight] respectively.
  ///
  /// A given selection might have more than one rect if this text painter
  /// contains bidirectional text because logically contiguous text might not be
  /// visually contiguous.
  ///
  /// Leading or trailing newline characters will be represented by zero-width
  /// `TextBox`es.
  ///
  /// The method only returns `TextBox`es of glyphs that are entirely enclosed by
  /// the given `selection`: a multi-code-unit glyph will be excluded if only
  /// part of its code units are in `selection`.
  List<TextBox> getBoxesForSelection(
    TextSelection selection, {
    ui.BoxHeightStyle boxHeightStyle = ui.BoxHeightStyle.tight,
    ui.BoxWidthStyle boxWidthStyle = ui.BoxWidthStyle.tight,
  }) {
    assert(_debugAssertTextLayoutIsValid);
    assert(selection.isValid);
    assert(!_debugNeedsRelayout);
    final _TextPainterLayoutCacheWithOffset cachedLayout = _layoutCache!;
    final Offset offset = cachedLayout.paintOffset;
    if (!offset.dx.isFinite || !offset.dy.isFinite) {
      return <TextBox>[];
    }
    final List<TextBox> boxes = cachedLayout.paragraph.getBoxesForRange(
      selection.start,
      selection.end,
      boxHeightStyle: boxHeightStyle,
      boxWidthStyle: boxWidthStyle,
    );
    return offset == Offset.zero
      ? boxes
      : boxes.map((TextBox box) => _shiftTextBox(box, offset)).toList(growable: false);
  }

  /// Returns the position within the text for the given pixel offset.
  TextPosition getPositionForOffset(Offset offset) {
    assert(_debugAssertTextLayoutIsValid);
    assert(!_debugNeedsRelayout);
    final _TextPainterLayoutCacheWithOffset cachedLayout = _layoutCache!;
    return cachedLayout.paragraph.getPositionForOffset(offset - cachedLayout.paintOffset);
  }

  /// {@template flutter.painting.TextPainter.getWordBoundary}
  /// Returns the text range of the word at the given offset. Characters not
  /// part of a word, such as spaces, symbols, and punctuation, have word breaks
  /// on both sides. In such cases, this method will return a text range that
  /// contains the given text position.
  ///
  /// Word boundaries are defined more precisely in Unicode Standard Annex #29
  /// <http://www.unicode.org/reports/tr29/#Word_Boundaries>.
  /// {@endtemplate}
  TextRange getWordBoundary(TextPosition position) {
    assert(_debugAssertTextLayoutIsValid);
    return _layoutCache!.paragraph.getWordBoundary(position);
  }

  /// {@template flutter.painting.TextPainter.wordBoundaries}
  /// Returns a [TextBoundary] that can be used to perform word boundary analysis
  /// on the current [text].
  ///
  /// This [TextBoundary] uses word boundary rules defined in [Unicode Standard
  /// Annex #29](http://www.unicode.org/reports/tr29/#Word_Boundaries).
  /// {@endtemplate}
  ///
  /// Currently word boundary analysis can only be performed after [layout]
  /// has been called.
  WordBoundary get wordBoundaries => WordBoundary._(text!, _layoutCache!.paragraph);

  /// Returns the text range of the line at the given offset.
  ///
  /// The newline (if any) is not returned as part of the range.
  TextRange getLineBoundary(TextPosition position) {
    assert(_debugAssertTextLayoutIsValid);
    return _layoutCache!.paragraph.getLineBoundary(position);
  }

  static ui.LineMetrics _shiftLineMetrics(ui.LineMetrics metrics, Offset offset) {
    assert(offset.dx.isFinite);
    assert(offset.dy.isFinite);
    return ui.LineMetrics(
      hardBreak: metrics.hardBreak,
      ascent: metrics.ascent,
      descent: metrics.descent,
      unscaledAscent: metrics.unscaledAscent,
      height: metrics.height,
      width: metrics.width,
      left: metrics.left + offset.dx,
      baseline: metrics.baseline + offset.dy,
      lineNumber: metrics.lineNumber,
    );
  }

  static TextBox _shiftTextBox(TextBox box, Offset offset) {
    assert(offset.dx.isFinite);
    assert(offset.dy.isFinite);
    return TextBox.fromLTRBD(
      box.left + offset.dx,
      box.top + offset.dy,
      box.right + offset.dx,
      box.bottom + offset.dy,
      box.direction,
    );
  }

  /// Returns the full list of [LineMetrics] that describe in detail the various
  /// metrics of each laid out line.
  ///
  /// The [LineMetrics] list is presented in the order of the lines they represent.
  /// For example, the first line is in the zeroth index.
  ///
  /// [LineMetrics] contains measurements such as ascent, descent, baseline, and
  /// width for the line as a whole, and may be useful for aligning additional
  /// widgets to a particular line.
  ///
  /// Valid only after [layout] has been called.
  List<ui.LineMetrics> computeLineMetrics() {
    assert(_debugAssertTextLayoutIsValid);
    assert(!_debugNeedsRelayout);
    final _TextPainterLayoutCacheWithOffset layout = _layoutCache!;
    final Offset offset = layout.paintOffset;
    if (!offset.dx.isFinite || !offset.dy.isFinite) {
      return const <ui.LineMetrics>[];
    }
    final List<ui.LineMetrics> rawMetrics = layout.lineMetrics;
    return offset == Offset.zero
      ? rawMetrics
      : rawMetrics.map((ui.LineMetrics metrics) => _shiftLineMetrics(metrics, offset)).toList(growable: false);
  }

  bool _disposed = false;

  /// Whether this object has been disposed or not.
  ///
  /// Only for use when asserts are enabled.
  bool get debugDisposed {
    bool? disposed;
    assert(() {
      disposed = _disposed;
      return true;
    }());
    return disposed ?? (throw StateError('debugDisposed only available when asserts are on.'));
  }

  /// Releases the resources associated with this painter.
  ///
  /// After disposal this painter is unusable.
  void dispose() {
    assert(() {
      _disposed = true;
      return true;
    }());
    _layoutTemplate?.dispose();
    _layoutTemplate = null;
    _layoutCache?.paragraph.dispose();
    _layoutCache = null;
    _text = null;
  }
}<|MERGE_RESOLUTION|>--- conflicted
+++ resolved
@@ -125,9 +125,6 @@
 
   @override
   String toString() {
-<<<<<<< HEAD
-    return 'PlaceholderDimensions($size, $baseline${baselineOffset == null ? ", $baselineOffset" : ""})';
-=======
     return switch (alignment) {
       ui.PlaceholderAlignment.top ||
       ui.PlaceholderAlignment.bottom ||
@@ -136,7 +133,6 @@
       ui.PlaceholderAlignment.belowBaseline => 'PlaceholderDimensions($size, $alignment)',
       ui.PlaceholderAlignment.baseline      => 'PlaceholderDimensions($size, $alignment($baselineOffset from top))',
     };
->>>>>>> 52cc21ba
   }
 }
 
@@ -1057,12 +1053,7 @@
   // assign it to _paragraph.
   ui.Paragraph _createParagraph(InlineSpan text) {
     final ui.ParagraphBuilder builder = ui.ParagraphBuilder(_createParagraphStyle());
-<<<<<<< HEAD
     text.build(builder, textScale: textScale, dimensions: _placeholderDimensions);
-    _inlinePlaceholderScales = builder.placeholderScales;
-=======
-    text.build(builder, textScaleFactor: textScaleFactor, dimensions: _placeholderDimensions);
->>>>>>> 52cc21ba
     assert(() {
       _debugMarkNeedsLayoutCallStack = null;
       return true;
