// Copyright 2014 The Flutter Authors. All rights reserved.
// Use of this source code is governed by a BSD-style license that can be
// found in the LICENSE file.

import 'dart:ui' as ui show ParagraphBuilder, PlaceholderAlignment;

import 'package:flutter/foundation.dart';
import 'package:flutter/rendering.dart';

import 'basic.dart';
import 'framework.dart';

// Examples can assume:
// late WidgetSpan myWidgetSpan;

/// An immutable widget that is embedded inline within text.
///
/// The [child] property is the widget that will be embedded. Children are
/// constrained by the width of the paragraph.
///
/// The [child] property may contain its own [Widget] children (if applicable),
/// including [Text] and [RichText] widgets which may include additional
/// [WidgetSpan]s. Child [Text] and [RichText] widgets will be laid out
/// independently and occupy a rectangular space in the parent text layout.
///
/// [WidgetSpan]s will be ignored when passed into a [TextPainter] directly.
/// To properly layout and paint the [child] widget, [WidgetSpan] should be
/// passed into a [Text.rich] widget.
///
/// {@tool snippet}
///
/// A card with `Hello World!` embedded inline within a TextSpan tree.
///
/// ```dart
/// const Text.rich(
///   TextSpan(
///     children: <InlineSpan>[
///       TextSpan(text: 'Flutter is'),
///       WidgetSpan(
///         child: SizedBox(
///           width: 120,
///           height: 50,
///           child: Card(
///             child: Center(
///               child: Text('Hello World!')
///             )
///           ),
///         )
///       ),
///       TextSpan(text: 'the best!'),
///     ],
///   )
/// )
/// ```
/// {@end-tool}
///
/// [WidgetSpan] contributes the semantics of the [WidgetSpan.child] to the
/// semantics tree.
///
/// See also:
///
///  * [TextSpan], a node that represents text in an [InlineSpan] tree.
///  * [Text], a widget for showing uniformly-styled text.
///  * [RichText], a widget for finer control of text rendering.
///  * [TextPainter], a class for painting [InlineSpan] objects on a [Canvas].
@immutable
class WidgetSpan extends PlaceholderSpan {
  /// Creates a [WidgetSpan] with the given values.
  ///
  /// The [child] property must be non-null. [WidgetSpan] is a leaf node in
  /// the [InlineSpan] tree. Child widgets are constrained by the width of the
  /// paragraph they occupy. Child widget heights are unconstrained, and may
  /// cause the text to overflow and be ellipsized/truncated.
  ///
  /// A [TextStyle] may be provided with the [style] property, but only the
  /// decoration, foreground, background, and spacing options will be used.
  const WidgetSpan({
    required this.child,
    super.alignment,
    super.baseline,
    super.style,
  }) : assert(
         baseline != null || !(
          identical(alignment, ui.PlaceholderAlignment.aboveBaseline) ||
          identical(alignment, ui.PlaceholderAlignment.belowBaseline) ||
          identical(alignment, ui.PlaceholderAlignment.baseline)
        ),
      );

  /// Helper function for extracting [WidgetSpan]s in preorder, from the given
  /// [InlineSpan] as a list of widgets.
  ///
<<<<<<< HEAD
  /// The extracted widgets will be annotated with necessary semantics
  /// information. This function is used by [EditableText] and [RichText] so
  /// calling it directly is rarely necessary.
  static List<Widget> extractFromInlineSpan(InlineSpan span, TextScaler textScaler) {
    final List<Widget> widgets = <Widget>[];
    final List<double> fontSizeStack = <double>[14.0];
    int index = 0;
    // This assumes an InlineSpan tree's logical order is equivalent to preorder.
    bool visitSubtree(InlineSpan span) {
      final double? fontSize = switch (span.style?.fontSize) {
        final double size when size != fontSizeStack.last => size,
        _ => null,
      };
      if (fontSize != null) {
        fontSizeStack.add(fontSize);
      }
      if (span is WidgetSpan) {
        final double fontSize = fontSizeStack.last;
=======
  /// The `textScaleFactor` is the the number of font pixels for each logical
  /// pixel.
  ///
  /// This function is used by [EditableText] and [RichText] so calling it
  /// directly is rarely necessary.
  static List<Widget> extractFromInlineSpan(InlineSpan span, double textScaleFactor) {
    final List<Widget> widgets = <Widget>[];
    int index = 0;
    // This assumes an InlineSpan tree's logical order is equivalent to preorder.
    span.visitChildren((InlineSpan span) {
      if (span is WidgetSpan) {
>>>>>>> 9bce7901
        widgets.add(
          _WidgetSpanParentData(
            span: span,
            child: Semantics(
              tagForChildren: PlaceholderSpanIndexSemanticsTag(index++),
<<<<<<< HEAD
              child: _AutoScaleInlineWidget(span: span, textScaleFactor: textScaler.scale(fontSize) / fontSize, child: span.child),
=======
              child: _AutoScaleInlineWidget(span: span, textScaleFactor: textScaleFactor, child: span.child),
>>>>>>> 9bce7901
            ),
          ),
        );
      }
      assert(
        span is WidgetSpan || span is! PlaceholderSpan,
        '$span is a PlaceholderSpan but not a WidgetSpan subclass. This is currently not supported.',
      );
<<<<<<< HEAD
      span.visitDirectChildren(visitSubtree);
      if (fontSize != null) {
        fontSizeStack.removeLast();
        assert(fontSizeStack.isNotEmpty);
      }
      return true;
    }
    visitSubtree(span);
=======
      return true;
    });
>>>>>>> 9bce7901
    return widgets;
  }

  /// The widget to embed inline within text.
  final Widget child;

  /// Adds a placeholder box to the paragraph builder if a size has been
  /// calculated for the widget.
  ///
  /// Sizes are provided through `dimensions`, which should contain a 1:1
  /// in-order mapping of widget to laid-out dimensions. If no such dimension
  /// is provided, the widget will be skipped.
  ///
  /// The `textScaleFactor` will be applied to the laid-out size of the widget.
  @override
  void build(ui.ParagraphBuilder builder, {
    double textScaleFactor = 1.0,
    TextScaler textScaler = TextScaler.noScaling,
    List<PlaceholderDimensions>? dimensions,
  }) {
    assert(debugAssertIsValid());
    assert(dimensions != null);
    final bool hasStyle = style != null;
    if (hasStyle) {
      final TextScaler effectiveTextScale = textScaler == TextScaler.noScaling
        ? TextScaler.linear(textScaleFactor)
        : textScaler;
      builder.pushStyle(style!.getTextStyle(textScaler: effectiveTextScale));
    }
    assert(builder.placeholderCount < dimensions!.length);
    final PlaceholderDimensions currentDimensions = dimensions![builder.placeholderCount];
    builder.addPlaceholder(
      currentDimensions.size.width,
      currentDimensions.size.height,
      alignment,
      baseline: currentDimensions.baseline,
      baselineOffset: currentDimensions.baselineOffset,
    );
    if (hasStyle) {
      builder.pop();
    }
  }

  /// Calls `visitor` on this [WidgetSpan]. There are no children spans to walk.
  @override
  bool visitChildren(InlineSpanVisitor visitor) => visitor(this);

  @override
  bool visitDirectChildren(InlineSpanVisitor visitor) => true;

  @override
  InlineSpan? getSpanForPositionVisitor(TextPosition position, Accumulator offset) {
    if (position.offset == offset.value) {
      return this;
    }
    offset.increment(1);
    return null;
  }

  @override
  int? codeUnitAtVisitor(int index, Accumulator offset) {
    final int localOffset = index - offset.value;
    assert(localOffset >= 0);
    offset.increment(1);
    return localOffset == 0 ? PlaceholderSpan.placeholderCodeUnit : null;
  }

  @override
  RenderComparison compareTo(InlineSpan other) {
    if (identical(this, other)) {
      return RenderComparison.identical;
    }
    if (other.runtimeType != runtimeType) {
      return RenderComparison.layout;
    }
    if ((style == null) != (other.style == null)) {
      return RenderComparison.layout;
    }
    final WidgetSpan typedOther = other as WidgetSpan;
    if (child != typedOther.child || alignment != typedOther.alignment) {
      return RenderComparison.layout;
    }
    RenderComparison result = RenderComparison.identical;
    if (style != null) {
      final RenderComparison candidate = style!.compareTo(other.style!);
      if (candidate.index > result.index) {
        result = candidate;
      }
      if (result == RenderComparison.layout) {
        return result;
      }
    }
    return result;
  }

  @override
  bool operator ==(Object other) {
    if (identical(this, other)) {
      return true;
    }
    if (other.runtimeType != runtimeType) {
      return false;
    }
    if (super != other) {
      return false;
    }
    return other is WidgetSpan
        && other.child == child
        && other.alignment == alignment
        && other.baseline == baseline;
  }

  @override
  int get hashCode => Object.hash(super.hashCode, child, alignment, baseline);

  /// Returns the text span that contains the given position in the text.
  @override
  InlineSpan? getSpanForPosition(TextPosition position) {
    assert(debugAssertIsValid());
    return null;
  }

  /// In debug mode, throws an exception if the object is not in a
  /// valid configuration. Otherwise, returns true.
  ///
  /// This is intended to be used as follows:
  ///
  /// ```dart
  /// assert(myWidgetSpan.debugAssertIsValid());
  /// ```
  @override
  bool debugAssertIsValid() {
    // WidgetSpans are always valid as asserts prevent invalid WidgetSpans
    // from being constructed.
    return true;
  }

  @override
  void debugFillProperties(DiagnosticPropertiesBuilder properties) {
    super.debugFillProperties(properties);
    properties.add(DiagnosticsProperty<Widget>('widget', child));
  }
}

// A ParentDataWidget that sets TextParentData.span.
class _WidgetSpanParentData extends ParentDataWidget<TextParentData> {
  const _WidgetSpanParentData({ required this.span, required super.child });

  final WidgetSpan span;

  @override
  void applyParentData(RenderObject renderObject) {
    final TextParentData parentData = renderObject.parentData! as TextParentData;
    parentData.span = span;
  }

  @override
<<<<<<< HEAD
  Type get debugTypicalAncestorWidgetClass => RenderInlineWidgetContainerDefaults;
=======
  Type get debugTypicalAncestorWidgetClass => RenderInlineChildrenContainerDefaults;
>>>>>>> 9bce7901
}

// A RenderObjectWidget that automatically applies text scaling on inline
// widgets.
//
// TODO(LongCatIsLooong): this shouldn't happen automatically, at least there
// should be a way to opt out: https://github.com/flutter/flutter/issues/126962
class _AutoScaleInlineWidget extends SingleChildRenderObjectWidget {
  const _AutoScaleInlineWidget({ required this.span, required this.textScaleFactor, required super.child });

  final WidgetSpan span;
  final double textScaleFactor;

  @override
  _RenderScaledInlineWidget createRenderObject(BuildContext context) {
    return _RenderScaledInlineWidget(span.alignment, span.baseline, textScaleFactor);
  }

  @override
  void updateRenderObject(BuildContext context, _RenderScaledInlineWidget renderObject) {
    renderObject
      ..alignment = span.alignment
      ..baseline = span.baseline
      ..scale = textScaleFactor;
  }
}

class _RenderScaledInlineWidget extends RenderBox with RenderObjectWithChildMixin<RenderBox> {
  _RenderScaledInlineWidget(this._alignment, this._baseline, this._scale);

  double get scale => _scale;
  double _scale;
  set scale(double value) {
    if (value == _scale) {
      return;
    }
    assert(value > 0);
    assert(value.isFinite);
    _scale = value;
    markNeedsLayout();
  }

  ui.PlaceholderAlignment get alignment => _alignment;
  ui.PlaceholderAlignment _alignment;
  set alignment(ui.PlaceholderAlignment value) {
    if (_alignment == value) {
      return;
    }
    _alignment = value;
    markNeedsLayout();
  }

  TextBaseline? get baseline => _baseline;
  TextBaseline? _baseline;
  set baseline(TextBaseline? value) {
    if (value == _baseline) {
      return;
    }
    _baseline = value;
    markNeedsLayout();
  }

  @override
  double computeMaxIntrinsicHeight(double width) {
    return (child?.computeMaxIntrinsicHeight(width / scale) ?? 0.0) * scale;
  }

  @override
  double computeMaxIntrinsicWidth(double height) {
    return (child?.computeMaxIntrinsicWidth(height / scale) ?? 0.0) * scale;
  }

  @override
  double computeMinIntrinsicHeight(double width) {
    return (child?.computeMinIntrinsicHeight(width / scale) ?? 0.0) * scale;
  }

  @override
  double computeMinIntrinsicWidth(double height) {
    return (child?.computeMinIntrinsicWidth(height / scale) ?? 0.0) * scale;
  }

  @override
  double? computeDistanceToActualBaseline(TextBaseline baseline) {
    return switch (child?.getDistanceToActualBaseline(baseline)) {
      null => super.computeDistanceToActualBaseline(baseline),
      final double childBaseline => scale * childBaseline,
    };
  }

  @override
  Size computeDryLayout(BoxConstraints constraints) {
    assert(!constraints.hasBoundedHeight);
    final Size unscaledSize = child?.computeDryLayout(BoxConstraints(maxWidth: constraints.maxWidth / scale)) ?? Size.zero;
    return unscaledSize * scale;
  }

  @override
  void performLayout() {
    final RenderBox? child = this.child;
    if (child == null) {
      return;
    }
    assert(!constraints.hasBoundedHeight);
    // Only constrain the width to the maximum width of the paragraph.
    // Leave height unconstrained, which will overflow if expanded past.
    child.layout(BoxConstraints(maxWidth: constraints.maxWidth / scale), parentUsesSize: true);
    size = child.size * scale;
  }

  @override
  void applyPaintTransform(RenderBox child, Matrix4 transform) {
    transform.scale(scale, scale);
  }

  @override
  void paint(PaintingContext context, Offset offset) {
    final RenderBox? child = this.child;
    if (child == null) {
<<<<<<< HEAD
      return;
    }
    context.pushTransform(
=======
      layer = null;
      return;
    }
    if (scale == 1.0) {
      context.paintChild(child, offset);
      layer = null;
      return;
    }
    layer = context.pushTransform(
>>>>>>> 9bce7901
      needsCompositing,
      offset,
      Matrix4.diagonal3Values(scale, scale, 1.0),
      (PaintingContext context, Offset offset) => context.paintChild(child, offset),
<<<<<<< HEAD
=======
      oldLayer: layer as TransformLayer?
>>>>>>> 9bce7901
    );
  }

  @override
  bool hitTestChildren(BoxHitTestResult result, {required Offset position}) {
    final RenderBox? child = this.child;
    if (child == null) {
      return false;
    }
    return result.addWithPaintTransform(
      transform: Matrix4.diagonal3Values(scale, scale, 1.0),
      position: position,
      hitTest: (BoxHitTestResult result, Offset transformedOffset) => child.hitTest(result, position: transformedOffset),
    );
  }
}<|MERGE_RESOLUTION|>--- conflicted
+++ resolved
@@ -90,10 +90,11 @@
   /// Helper function for extracting [WidgetSpan]s in preorder, from the given
   /// [InlineSpan] as a list of widgets.
   ///
-<<<<<<< HEAD
-  /// The extracted widgets will be annotated with necessary semantics
-  /// information. This function is used by [EditableText] and [RichText] so
-  /// calling it directly is rarely necessary.
+  /// The `textScaleFactor` is the the number of font pixels for each logical
+  /// pixel.
+  ///
+  /// This function is used by [EditableText] and [RichText] so calling it
+  /// directly is rarely necessary.
   static List<Widget> extractFromInlineSpan(InlineSpan span, TextScaler textScaler) {
     final List<Widget> widgets = <Widget>[];
     final List<double> fontSizeStack = <double>[14.0];
@@ -109,29 +110,12 @@
       }
       if (span is WidgetSpan) {
         final double fontSize = fontSizeStack.last;
-=======
-  /// The `textScaleFactor` is the the number of font pixels for each logical
-  /// pixel.
-  ///
-  /// This function is used by [EditableText] and [RichText] so calling it
-  /// directly is rarely necessary.
-  static List<Widget> extractFromInlineSpan(InlineSpan span, double textScaleFactor) {
-    final List<Widget> widgets = <Widget>[];
-    int index = 0;
-    // This assumes an InlineSpan tree's logical order is equivalent to preorder.
-    span.visitChildren((InlineSpan span) {
-      if (span is WidgetSpan) {
->>>>>>> 9bce7901
         widgets.add(
           _WidgetSpanParentData(
             span: span,
             child: Semantics(
               tagForChildren: PlaceholderSpanIndexSemanticsTag(index++),
-<<<<<<< HEAD
               child: _AutoScaleInlineWidget(span: span, textScaleFactor: textScaler.scale(fontSize) / fontSize, child: span.child),
-=======
-              child: _AutoScaleInlineWidget(span: span, textScaleFactor: textScaleFactor, child: span.child),
->>>>>>> 9bce7901
             ),
           ),
         );
@@ -140,7 +124,6 @@
         span is WidgetSpan || span is! PlaceholderSpan,
         '$span is a PlaceholderSpan but not a WidgetSpan subclass. This is currently not supported.',
       );
-<<<<<<< HEAD
       span.visitDirectChildren(visitSubtree);
       if (fontSize != null) {
         fontSizeStack.removeLast();
@@ -149,10 +132,6 @@
       return true;
     }
     visitSubtree(span);
-=======
-      return true;
-    });
->>>>>>> 9bce7901
     return widgets;
   }
 
@@ -310,11 +289,7 @@
   }
 
   @override
-<<<<<<< HEAD
-  Type get debugTypicalAncestorWidgetClass => RenderInlineWidgetContainerDefaults;
-=======
   Type get debugTypicalAncestorWidgetClass => RenderInlineChildrenContainerDefaults;
->>>>>>> 9bce7901
 }
 
 // A RenderObjectWidget that automatically applies text scaling on inline
@@ -434,11 +409,6 @@
   void paint(PaintingContext context, Offset offset) {
     final RenderBox? child = this.child;
     if (child == null) {
-<<<<<<< HEAD
-      return;
-    }
-    context.pushTransform(
-=======
       layer = null;
       return;
     }
@@ -448,15 +418,11 @@
       return;
     }
     layer = context.pushTransform(
->>>>>>> 9bce7901
       needsCompositing,
       offset,
       Matrix4.diagonal3Values(scale, scale, 1.0),
       (PaintingContext context, Offset offset) => context.paintChild(child, offset),
-<<<<<<< HEAD
-=======
       oldLayer: layer as TransformLayer?
->>>>>>> 9bce7901
     );
   }
 
