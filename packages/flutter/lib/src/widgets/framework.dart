--- conflicted
+++ resolved
@@ -2442,7 +2442,7 @@
         if (isTimelineTracked) {
           Map<String, String> debugTimelineArguments = timelineArgumentsIndicatingLandmarkEvent;
           assert(() {
-            if (kDebugMode) {
+            if (kDebugMode && debugEnhanceBuildTimelineArguments) {
               debugTimelineArguments = element.widget.toDiagnosticsNode().toTimelineArguments();
             }
             return true;
@@ -2717,109 +2717,10 @@
           }());
         }
       }
-<<<<<<< HEAD
 
       // Rebuild dirty elements within the given BuildScope
       // after callback.
       context.buildScope!.rebuildDirtyElements();
-=======
-      _dirtyElements.sort(Element._sort);
-      _dirtyElementsNeedsResorting = false;
-      int dirtyCount = _dirtyElements.length;
-      int index = 0;
-      while (index < dirtyCount) {
-        final Element element = _dirtyElements[index];
-        assert(element != null);
-        assert(element._inDirtyList);
-        assert(() {
-          if (element._lifecycleState == _ElementLifecycle.active && !element._debugIsInScope(context)) {
-            throw FlutterError.fromParts(<DiagnosticsNode>[
-              ErrorSummary('Tried to build dirty widget in the wrong build scope.'),
-              ErrorDescription(
-                'A widget which was marked as dirty and is still active was scheduled to be built, '
-                'but the current build scope unexpectedly does not contain that widget.',
-              ),
-              ErrorHint(
-                'Sometimes this is detected when an element is removed from the widget tree, but the '
-                'element somehow did not get marked as inactive. In that case, it might be caused by '
-                'an ancestor element failing to implement visitChildren correctly, thus preventing '
-                'some or all of its descendants from being correctly deactivated.',
-              ),
-              DiagnosticsProperty<Element>(
-                'The root of the build scope was',
-                context,
-                style: DiagnosticsTreeStyle.errorProperty,
-              ),
-              DiagnosticsProperty<Element>(
-                'The offending element (which does not appear to be a descendant of the root of the build scope) was',
-                element,
-                style: DiagnosticsTreeStyle.errorProperty,
-              ),
-            ]);
-          }
-          return true;
-        }());
-        final bool isTimelineTracked = !kReleaseMode && _isProfileBuildsEnabledFor(element.widget);
-        if (isTimelineTracked) {
-          Map<String, String> debugTimelineArguments = timelineArgumentsIndicatingLandmarkEvent;
-          assert(() {
-            if (kDebugMode && debugEnhanceBuildTimelineArguments) {
-              debugTimelineArguments = element.widget.toDiagnosticsNode().toTimelineArguments();
-            }
-            return true;
-          }());
-          Timeline.startSync(
-            '${element.widget.runtimeType}',
-            arguments: debugTimelineArguments,
-          );
-        }
-        try {
-          element.rebuild();
-        } catch (e, stack) {
-          _debugReportException(
-            ErrorDescription('while rebuilding dirty elements'),
-            e,
-            stack,
-            informationCollector: () => <DiagnosticsNode>[
-              if (kDebugMode && index < _dirtyElements.length)
-                DiagnosticsDebugCreator(DebugCreator(element)),
-              if (index < _dirtyElements.length)
-                element.describeElement('The element being rebuilt at the time was index $index of $dirtyCount')
-              else
-                ErrorHint('The element being rebuilt at the time was index $index of $dirtyCount, but _dirtyElements only had ${_dirtyElements.length} entries. This suggests some confusion in the framework internals.'),
-            ],
-          );
-        }
-        if (isTimelineTracked)
-          Timeline.finishSync();
-        index += 1;
-        if (dirtyCount < _dirtyElements.length || _dirtyElementsNeedsResorting!) {
-          _dirtyElements.sort(Element._sort);
-          _dirtyElementsNeedsResorting = false;
-          dirtyCount = _dirtyElements.length;
-          while (index > 0 && _dirtyElements[index - 1].dirty) {
-            // It is possible for previously dirty but inactive widgets to move right in the list.
-            // We therefore have to move the index left in the list to account for this.
-            // We don't know how many could have moved. However, we do know that the only possible
-            // change to the list is that nodes that were previously to the left of the index have
-            // now moved to be to the right of the right-most cleaned node, and we do know that
-            // all the clean nodes were to the left of the index. So we move the index left
-            // until just after the right-most clean node.
-            index -= 1;
-          }
-        }
-      }
-      assert(() {
-        if (_dirtyElements.any((Element element) => element._lifecycleState == _ElementLifecycle.active && element.dirty)) {
-          throw FlutterError.fromParts(<DiagnosticsNode>[
-            ErrorSummary('buildScope missed some dirty elements.'),
-            ErrorHint('This probably indicates that the dirty list should have been resorted but was not.'),
-            Element.describeElements('The list of dirty elements at the end of the buildScope call was', _dirtyElements),
-          ]);
-        }
-        return true;
-      }());
->>>>>>> fe5daddb
     } finally {
       assert(_debugBuilding);
       _scheduledFlushDirtyElements = false;
