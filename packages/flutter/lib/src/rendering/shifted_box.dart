--- conflicted
+++ resolved
@@ -10,10 +10,11 @@
 import 'debug.dart';
 import 'debug_overflow_indicator.dart';
 import 'layer.dart';
-import 'layout_helper.dart';
 import 'object.dart';
 import 'stack.dart' show RelativeRect;
 
+/// Signature for an endofunction that transforms a [BoxConstraints] to another
+/// [BoxConstraints].
 typedef BoxConstraintsTransform = BoxConstraints Function(BoxConstraints);
 
 /// Abstract class for one-child-layout render boxes that provide control over
@@ -663,24 +664,15 @@
 ///  * [RenderUnconstrainedBox] which allows its children to render themselves
 ///    unconstrained, expands to fit them, and considers overflow to be an error.
 class RenderConstraintsTransformBox extends RenderAligningShiftedBox with DebugOverflowIndicatorMixin {
-  /// Create a render object that sizes itself to the child and modifies the
+  /// Creates a render object that sizes itself to the child and modifies the
   /// [constraints] before passing it down to that child.
   ///
-<<<<<<< HEAD
   /// The [alignment] and [clipBehavior] must not be null.
   RenderConstraintsTransformBox({
-    @required AlignmentGeometry alignment,
-    @required TextDirection textDirection,
-    @required BoxConstraintsTransform constraintsTransform,
-    RenderBox child,
-=======
-  /// The [alignment] must not be null.
-  RenderUnconstrainedBox({
     required AlignmentGeometry alignment,
     required TextDirection? textDirection,
-    Axis? constrainedAxis,
+    required BoxConstraintsTransform constraintsTransform,
     RenderBox? child,
->>>>>>> e02621b9
     Clip clipBehavior = Clip.none,
   }) : assert(alignment != null),
        assert(clipBehavior != null),
@@ -688,38 +680,21 @@
        _clipBehavior = clipBehavior,
        super.mixin(alignment, textDirection, child);
 
-<<<<<<< HEAD
   /// @{macro flutter.widgets.constraintsTransform}
   BoxConstraintsTransform get constraintsTransform => _constraintsTransform;
   BoxConstraintsTransform _constraintsTransform;
   set constraintsTransform(BoxConstraintsTransform value) {
     if (_constraintsTransform == value)
-=======
-  /// The axis to retain constraints on, if any.
-  ///
-  /// If not set, or set to null (the default), neither axis will retain its
-  /// constraints. If set to [Axis.vertical], then vertical constraints will
-  /// be retained, and if set to [Axis.horizontal], then horizontal constraints
-  /// will be retained.
-  Axis? get constrainedAxis => _constrainedAxis;
-  Axis? _constrainedAxis;
-  set constrainedAxis(Axis? value) {
-    if (_constrainedAxis == value)
->>>>>>> e02621b9
       return;
     _constraintsTransform = value;
     markNeedsLayout();
   }
 
-  Rect _overflowContainerRect = Rect.zero;
-  Rect _overflowChildRect = Rect.zero;
-  bool _isOverflowing = false;
-
   /// {@macro flutter.material.Material.clipBehavior}
   ///
   /// Defaults to [Clip.none], and must not be null.
   Clip get clipBehavior => _clipBehavior;
-  Clip _clipBehavior = Clip.none;
+  Clip _clipBehavior;
   set clipBehavior(Clip value) {
     assert(value != null);
     if (value != _clipBehavior) {
@@ -729,58 +704,31 @@
     }
   }
 
-  Size _calculateSizeWithChild({required BoxConstraints constraints, required ChildLayouter layoutChild}) {
-    assert(child != null);
-    // Let the child lay itself out at it's "natural" size, but if
-    // constrainedAxis is non-null, keep any constraints on that axis.
-    final BoxConstraints childConstraints;
-    if (constrainedAxis != null) {
-      switch (constrainedAxis!) {
-        case Axis.horizontal:
-          childConstraints = BoxConstraints(maxWidth: constraints.maxWidth, minWidth: constraints.minWidth);
-          break;
-        case Axis.vertical:
-          childConstraints = BoxConstraints(maxHeight: constraints.maxHeight, minHeight: constraints.minHeight);
-          break;
-      }
-    } else {
-      childConstraints = const BoxConstraints();
-    }
-    return constraints.constrain(layoutChild(child!, childConstraints));
-  }
-
   @override
   Size computeDryLayout(BoxConstraints constraints) {
-    if (child == null) {
-      return constraints.smallest;
-    }
-    return _calculateSizeWithChild(
-      constraints: constraints,
-      layoutChild: ChildLayoutHelper.dryLayoutChild,
-    );
-  }
+    final Size? childSize = child?.getDryLayout(constraintsTransform(constraints));
+    return childSize == null ? constraints.smallest : constraints.constrain(childSize);
+  }
+
+  Rect _overflowContainerRect = Rect.zero;
+  Rect _overflowChildRect = Rect.zero;
+  bool _isOverflowing = false;
 
   @override
   void performLayout() {
     final BoxConstraints constraints = this.constraints;
+    final RenderBox? child = this.child;
     if (child != null) {
-<<<<<<< HEAD
       assert(constraintsTransform != null);
       final BoxConstraints childConstraints = constraintsTransform(constraints);
       assert(childConstraints != null);
       assert(childConstraints.isNormalized, '$childConstraints is not normalized');
       child.layout(childConstraints, parentUsesSize: true);
       size = constraints.constrain(child.size);
-=======
-      size = _calculateSizeWithChild(
-        constraints: constraints,
-        layoutChild: ChildLayoutHelper.layoutChild,
-      );
->>>>>>> e02621b9
       alignChild();
-      final BoxParentData childParentData = child!.parentData! as BoxParentData;
+      final BoxParentData childParentData = child.parentData! as BoxParentData;
       _overflowContainerRect = Offset.zero & size;
-      _overflowChildRect = childParentData.offset & child!.size;
+      _overflowChildRect = childParentData.offset & child.size;
     } else {
       size = constraints.smallest;
       _overflowContainerRect = Rect.zero;
@@ -863,17 +811,21 @@
   ///
   /// The [alignment] and [clipBehavior] must not be null.
   RenderUnconstrainedBox({
-    @required AlignmentGeometry alignment,
-    @required TextDirection textDirection,
-    Axis constrainedAxis,
-    RenderBox child,
+    required AlignmentGeometry alignment,
+    required TextDirection? textDirection,
+    Axis? constrainedAxis,
+    RenderBox? child,
     Clip clipBehavior = Clip.none,
   }) : assert(alignment != null),
        assert(clipBehavior != null),
        _constrainedAxis = constrainedAxis,
-       super(alignment: alignment, textDirection: textDirection, child: child, clipBehavior: clipBehavior, constraintsTransform: null) {
-         _constraintsTransform = _convertAxis;
-       }
+       super(
+         alignment: alignment,
+         textDirection: textDirection,
+         child: child,
+         clipBehavior: clipBehavior,
+         constraintsTransform: _convertAxis(constrainedAxis),
+       );
 
   /// The axis to retain constraints on, if any.
   ///
@@ -881,27 +833,28 @@
   /// constraints. If set to [Axis.vertical], then vertical constraints will
   /// be retained, and if set to [Axis.horizontal], then horizontal constraints
   /// will be retained.
-  Axis get constrainedAxis => _constrainedAxis;
-  Axis _constrainedAxis;
-  set constrainedAxis(Axis value) {
+  Axis? get constrainedAxis => _constrainedAxis;
+  Axis? _constrainedAxis;
+  set constrainedAxis(Axis? value) {
     if (_constrainedAxis == value)
       return;
     _constrainedAxis = value;
-    markNeedsLayout();
-  }
-
-  BoxConstraints _convertAxis(BoxConstraints constriants) {
+    constraintsTransform = _convertAxis(constrainedAxis);
+  }
+
+  static BoxConstraints _unconstrained(BoxConstraints constraints) => const BoxConstraints();
+  static BoxConstraints _widthConstrained(BoxConstraints constraints) => constraints.widthConstraints();
+  static BoxConstraints _heightConstrained(BoxConstraints constraints) => constraints.heightConstraints();
+  static BoxConstraintsTransform _convertAxis(Axis? constrainedAxis) {
     if (constrainedAxis == null) {
-      return const BoxConstraints();
+      return _unconstrained;
     }
     switch (constrainedAxis) {
       case Axis.horizontal:
-        return constraints.copyWith(maxHeight: double.infinity, minHeight: 0);
+        return _widthConstrained;
       case Axis.vertical:
-        return constraints.copyWith(maxWidth: double.infinity, minWidth: 0);
-    }
-    assert(false);
-    return null;
+        return _heightConstrained;
+    }
   }
 }
 
