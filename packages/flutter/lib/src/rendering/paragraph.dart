--- conflicted
+++ resolved
@@ -47,11 +47,7 @@
 }
 
 /// Parent data used by [RenderParagraph] and [RenderEditable] to annotate
-<<<<<<< HEAD
-/// inline widgets with.
-=======
 /// inline contents (such as [WidgetSpan]s) with.
->>>>>>> 9bce7901
 class TextParentData extends ParentData with ContainerParentDataMixin<RenderBox> {
   /// The offset at which to paint the child in the parent's coordinate system.
   ///
@@ -61,11 +57,7 @@
   Offset? get offset => _offset;
   Offset? _offset;
 
-<<<<<<< HEAD
-  /// The [WidgetSpan] associated with this inline widget.
-=======
   /// The [PlaceholderSpan] associated with this render child.
->>>>>>> 9bce7901
   ///
   /// This field is usually set by a [ParentDataWidget], and is typically not
   /// null when `performLayout` is called.
@@ -83,19 +75,6 @@
 }
 
 /// A mixin that provides useful default behaviors for text [RenderBox]es
-<<<<<<< HEAD
-/// ([RenderParagraph] and [RenderEditable] for example) with inline widget
-/// children managed by the [ContainerRenderObjectMixin] mixin.
-///
-/// This mixin assumes every child managed by the [ContainerRenderObjectMixin]
-/// mixin corresponds to a [WidgetSpan], and they are organized in logical
-/// order of the text (the order each [WidgetSpan] is encountered when the user
-/// reads the text).
-///
-/// To use this mixin in a [RenderBox] class:
-///
-///  * Call [layoutInlineWidgets] in the `performLayout` and `computeDryLayout`
-=======
 /// ([RenderParagraph] and [RenderEditable] for example) with inline content
 /// children managed by the [ContainerRenderObjectMixin] mixin.
 ///
@@ -107,7 +86,6 @@
 /// To use this mixin in a [RenderBox] class:
 ///
 ///  * Call [layoutInlineChildren] in the `performLayout` and `computeDryLayout`
->>>>>>> 9bce7901
 ///    implementation, and during intrinsic size calculations, to get the size
 ///    information of the inline widgets as a `List` of `PlaceholderDimensions`.
 ///    Determine the positioning of the inline widgets (which is usually done by
@@ -119,26 +97,16 @@
 ///  * Implement [RenderBox.applyPaintTransform], optionally with
 ///    [defaultApplyPaintTransform].
 ///
-<<<<<<< HEAD
-///  * Call [paintInlineWidgets] in [RenderBox.paint] to paint the inline widgets.
-///
-///  * Call [hitTestInlineWidgets] in [RenderBox.hitTestChildren] to hit test the
-=======
 ///  * Call [paintInlineChildren] in [RenderBox.paint] to paint the inline widgets.
 ///
 ///  * Call [hitTestInlineChildren] in [RenderBox.hitTestChildren] to hit test the
->>>>>>> 9bce7901
 ///    inline widgets.
 ///
 /// See also:
 ///
 ///  * [WidgetSpan.extractFromInlineSpan], a helper function for extracting
 ///    [WidgetSpan]s from an [InlineSpan] tree.
-<<<<<<< HEAD
-mixin RenderInlineWidgetContainerDefaults on RenderBox, ContainerRenderObjectMixin<RenderBox, TextParentData> {
-=======
 mixin RenderInlineChildrenContainerDefaults on RenderBox, ContainerRenderObjectMixin<RenderBox, TextParentData> {
->>>>>>> 9bce7901
   @override
   void setupParentData(RenderBox child) {
     if (child.parentData is! TextParentData) {
@@ -167,46 +135,28 @@
         );
   }
 
-<<<<<<< HEAD
-  /// Computes the layout for every inline widget children using the given
-  /// `layoutChild` function and the `maxWidth` constraint.
-=======
   /// Computes the layout for every inline child using the given `layoutChild`
   /// function and the `maxWidth` constraint.
->>>>>>> 9bce7901
   ///
   /// Returns a list of [PlaceholderDimensions], representing the layout results
   /// for each child managed by the [ContainerRenderObjectMixin] mixin.
   ///
   /// Since this method does not impose a maximum height constraint on the
-<<<<<<< HEAD
-  /// inline widget children, some children may become taller than this
-  /// [RenderBox].
-=======
   /// inline children, some children may become taller than this [RenderBox].
->>>>>>> 9bce7901
   ///
   /// See also:
   ///
   ///  * [TextPainter.setPlaceholderDimensions], the method that usually takes
   ///    the layout results from this method as the input.
   @protected
-<<<<<<< HEAD
-  List<PlaceholderDimensions> layoutInlineWidgets(double maxWidth, ChildLayouter layoutChild) {
-=======
   List<PlaceholderDimensions> layoutInlineChildren(double maxWidth, ChildLayouter layoutChild) {
->>>>>>> 9bce7901
     return <PlaceholderDimensions>[
       for (RenderBox? child = firstChild; child != null; child = childAfter(child))
         _layoutChild(child, maxWidth, layoutChild),
     ];
   }
 
-<<<<<<< HEAD
-  /// Positions each inline widget according to the coordinates provided in the
-=======
   /// Positions each inline child according to the coordinates provided in the
->>>>>>> 9bce7901
   /// `boxes` list.
   ///
   /// The `boxes` list must be in logical order, which is the order each child
@@ -253,20 +203,12 @@
     }
   }
 
-<<<<<<< HEAD
-  /// Paints each inline widget child.
-=======
   /// Paints each inline child.
->>>>>>> 9bce7901
   ///
   /// Render children whose [TextParentData.offset] is null will be skipped by
   /// this method.
   @protected
-<<<<<<< HEAD
-  void paintInlineWidgets(PaintingContext context, Offset offset) {
-=======
   void paintInlineChildren(PaintingContext context, Offset offset) {
->>>>>>> 9bce7901
     RenderBox? child = firstChild;
     while (child != null) {
       final TextParentData childParentData = child.parentData! as TextParentData;
@@ -279,20 +221,12 @@
     }
   }
 
-<<<<<<< HEAD
-  /// Performs a hit test on each inline widget child.
-=======
   /// Performs a hit test on each inline child.
->>>>>>> 9bce7901
   ///
   /// Render children whose [TextParentData.offset] is null will be skipped by
   /// this method.
   @protected
-<<<<<<< HEAD
-  bool hitTestInlineWidgets(BoxHitTestResult result, Offset position) {
-=======
   bool hitTestInlineChildren(BoxHitTestResult result, Offset position) {
->>>>>>> 9bce7901
     RenderBox? child = firstChild;
     while (child != null) {
       final TextParentData childParentData = child.parentData! as TextParentData;
@@ -315,11 +249,7 @@
 }
 
 /// A render object that displays a paragraph of text.
-<<<<<<< HEAD
-class RenderParagraph extends RenderBox with ContainerRenderObjectMixin<RenderBox, TextParentData>, RenderInlineWidgetContainerDefaults, RelayoutWhenSystemFontsChangeMixin {
-=======
 class RenderParagraph extends RenderBox with ContainerRenderObjectMixin<RenderBox, TextParentData>, RenderInlineChildrenContainerDefaults, RelayoutWhenSystemFontsChangeMixin {
->>>>>>> 9bce7901
   /// Creates a paragraph render object.
   ///
   /// The [text], [textAlign], [textDirection], [overflow], [softWrap], and
@@ -693,11 +623,7 @@
     if (!_canComputeIntrinsics()) {
       return 0.0;
     }
-<<<<<<< HEAD
-    _textPainter.setPlaceholderDimensions(layoutInlineWidgets(
-=======
     _textPainter.setPlaceholderDimensions(layoutInlineChildren(
->>>>>>> 9bce7901
       double.infinity,
       (RenderBox child, BoxConstraints constraints) => Size(child.getMinIntrinsicWidth(double.infinity), 0.0),
     ));
@@ -710,11 +636,7 @@
     if (!_canComputeIntrinsics()) {
       return 0.0;
     }
-<<<<<<< HEAD
-    _textPainter.setPlaceholderDimensions(layoutInlineWidgets(
-=======
     _textPainter.setPlaceholderDimensions(layoutInlineChildren(
->>>>>>> 9bce7901
       double.infinity,
       // Height and baseline is irrelevant as all text will be laid
       // out in a single line. Therefore, using 0.0 as a dummy for the height.
@@ -728,11 +650,7 @@
     if (!_canComputeIntrinsics()) {
       return 0.0;
     }
-<<<<<<< HEAD
-    _textPainter.setPlaceholderDimensions(layoutInlineWidgets(width, ChildLayoutHelper.dryLayoutChild));
-=======
     _textPainter.setPlaceholderDimensions(layoutInlineChildren(width, ChildLayoutHelper.dryLayoutChild));
->>>>>>> 9bce7901
     _layoutText(minWidth: width, maxWidth: width);
     return _textPainter.height;
   }
@@ -798,21 +716,13 @@
 
   @override
   bool hitTestChildren(BoxHitTestResult result, { required Offset position }) {
-<<<<<<< HEAD
-    // Hit test text spans.
-=======
->>>>>>> 9bce7901
     final TextPosition textPosition = _textPainter.getPositionForOffset(position);
     final Object? span = _textPainter.text!.getSpanForPosition(textPosition);
     if (span is HitTestTarget) {
       result.add(HitTestEntry(span));
       return true;
     }
-<<<<<<< HEAD
-    return hitTestInlineWidgets(result, position);
-=======
     return hitTestInlineChildren(result, position);
->>>>>>> 9bce7901
   }
 
   bool _needsClipping = false;
@@ -859,11 +769,7 @@
       ));
       return Size.zero;
     }
-<<<<<<< HEAD
-    _textPainter.setPlaceholderDimensions(layoutInlineWidgets(constraints.maxWidth, ChildLayoutHelper.dryLayoutChild));
-=======
     _textPainter.setPlaceholderDimensions(layoutInlineChildren(constraints.maxWidth, ChildLayoutHelper.dryLayoutChild));
->>>>>>> 9bce7901
     _layoutText(minWidth: constraints.minWidth, maxWidth: constraints.maxWidth);
     return constraints.constrain(_textPainter.size);
   }
@@ -871,11 +777,7 @@
   @override
   void performLayout() {
     final BoxConstraints constraints = this.constraints;
-<<<<<<< HEAD
-    _placeholderDimensions = layoutInlineWidgets(constraints.maxWidth, ChildLayoutHelper.layoutChild);
-=======
     _placeholderDimensions = layoutInlineChildren(constraints.maxWidth, ChildLayoutHelper.layoutChild);
->>>>>>> 9bce7901
     _layoutTextWithConstraints(constraints);
     positionInlineChildren(_textPainter.inlinePlaceholderBoxes!);
 
@@ -986,11 +888,7 @@
     }
     _textPainter.paint(context.canvas, offset);
 
-<<<<<<< HEAD
-    paintInlineWidgets(context, offset);
-=======
     paintInlineChildren(context, offset);
->>>>>>> 9bce7901
 
     if (_needsClipping) {
       if (_overflowShader != null) {
