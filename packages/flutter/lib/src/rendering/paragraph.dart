// Copyright 2014 The Flutter Authors. All rights reserved.
// Use of this source code is governed by a BSD-style license that can be
// found in the LICENSE file.

import 'dart:collection';
import 'dart:math' as math;
import 'dart:ui' as ui show BoxHeightStyle, BoxWidthStyle, Gradient, LineMetrics, PlaceholderAlignment, Shader, TextBox, TextHeightBehavior;

import 'package:flutter/foundation.dart';
import 'package:flutter/gestures.dart';
import 'package:flutter/semantics.dart';
import 'package:flutter/services.dart';

import 'box.dart';
import 'debug.dart';
import 'layer.dart';
import 'layout_helper.dart';
import 'object.dart';
import 'selection.dart';

const String _kEllipsis = '\u2026';

/// Used by the [RenderParagraph] to map its rendering children to their
/// corresponding semantics nodes.
///
/// The [RichText] uses this to tag the relation between its placeholder spans
/// and their semantics nodes.
@immutable
class PlaceholderSpanIndexSemanticsTag extends SemanticsTag {
  /// Creates a semantics tag with the input `index`.
  ///
  /// Different [PlaceholderSpanIndexSemanticsTag]s with the same `index` are
  /// consider the same.
  const PlaceholderSpanIndexSemanticsTag(this.index) : super('PlaceholderSpanIndexSemanticsTag($index)');

  /// The index of this tag.
  final int index;

  @override
  bool operator ==(Object other) {
    return other is PlaceholderSpanIndexSemanticsTag
        && other.index == index;
  }

  @override
  int get hashCode => Object.hash(PlaceholderSpanIndexSemanticsTag, index);
}

/// Parent data used by [RenderParagraph] and [RenderEditable] to annotate
/// inline widgets with.
class TextParentData extends ParentData with ContainerParentDataMixin<RenderBox> {
  /// The offset at which to paint the child in the parent's coordinate system.
  ///
  /// A `null` value indicates this inline widget is not laid out. For instance,
  /// when the inline widget has never been laid out, or the inline widget is
  /// ellipsized away.
  Offset? get offset => _offset;
  Offset? _offset;

  /// The [WidgetSpan] associated with this inline widget.
  ///
  /// This field is usually set by a [ParentDataWidget], and is typically not
  /// null when `performLayout` is called.
  PlaceholderSpan? span;

  @override
  void detach() {
    span = null;
    _offset = null;
    super.detach();
  }

  @override
  String toString() =>'widget: $span, ${offset == null ? "not laid out" : "offset: $offset"}';
}

/// A mixin that provides useful default behaviors for text [RenderBox]es
/// ([RenderParagraph] and [RenderEditable] for example) with inline widget
/// children managed by the [ContainerRenderObjectMixin] mixin.
///
/// This mixin assumes every child managed by the [ContainerRenderObjectMixin]
/// mixin corresponds to a [WidgetSpan], and they are organized in logical
/// order of the text (the order each [WidgetSpan] is encountered when the user
/// reads the text).
///
/// To use this mixin in a [RenderBox] class:
///
///  * Call [layoutInlineWidgets] in the `performLayout` and `computeDryLayout`
///    implementation, and during intrinsic size calculations, to get the size
///    information of the inline widgets as a `List` of `PlaceholderDimensions`.
///    Determine the positioning of the inline widgets (which is usually done by
///    a [TextPainter] using its line break algorithm).
///
///  * Call [positionInlineChildren] with the positioning information of the
///    inline widgets.
///
///  * Implement [RenderBox.applyPaintTransform], optionally with
///    [defaultApplyPaintTransform].
///
///  * Call [paintInlineWidgets] in [RenderBox.paint] to paint the inline widgets.
///
///  * Call [hitTestInlineWidgets] in [RenderBox.hitTestChildren] to hit test the
///    inline widgets.
///
/// See also:
///
///  * [WidgetSpan.extractFromInlineSpan], a helper function for extracting
///    [WidgetSpan]s from an [InlineSpan] tree.
mixin RenderInlineWidgetContainerDefaults on RenderBox, ContainerRenderObjectMixin<RenderBox, TextParentData> {
  @override
  void setupParentData(RenderBox child) {
    if (child.parentData is! TextParentData) {
      child.parentData = TextParentData();
    }
  }

  static PlaceholderDimensions _layoutChild(RenderBox child, double maxWidth, ChildLayouter layoutChild) {
    final TextParentData parentData = child.parentData! as TextParentData;
    final PlaceholderSpan? span = parentData.span;
    assert(span != null);
    return span == null
      ? PlaceholderDimensions.empty
      : PlaceholderDimensions(
          size: layoutChild(child, BoxConstraints(maxWidth: maxWidth)),
          alignment: span.alignment,
          baseline: span.baseline,
          baselineOffset: switch (span.alignment) {
            ui.PlaceholderAlignment.aboveBaseline ||
            ui.PlaceholderAlignment.belowBaseline ||
            ui.PlaceholderAlignment.bottom ||
            ui.PlaceholderAlignment.middle ||
            ui.PlaceholderAlignment.top      => null,
            ui.PlaceholderAlignment.baseline => child.getDistanceToBaseline(span.baseline!),
          },
        );
  }

  /// Computes the layout for every inline widget children using the given
  /// `layoutChild` function and the `maxWidth` constraint.
  ///
  /// Returns a list of [PlaceholderDimensions], representing the layout results
  /// for each child managed by the [ContainerRenderObjectMixin] mixin.
  ///
  /// Since this method does not impose a maximum height constraint on the
  /// inline widget children, some children may become taller than this
  /// [RenderBox].
  ///
  /// See also:
  ///
  ///  * [TextPainter.setPlaceholderDimensions], the method that usually takes
  ///    the layout results from this method as the input.
  @protected
  List<PlaceholderDimensions> layoutInlineWidgets(double maxWidth, ChildLayouter layoutChild) {
    return <PlaceholderDimensions>[
      for (RenderBox? child = firstChild; child != null; child = childAfter(child))
        _layoutChild(child, maxWidth, layoutChild),
    ];
  }

  /// Positions each inline widget according to the coordinates provided in the
  /// `boxes` list.
  ///
  /// The `boxes` list must be in logical order, which is the order each child
  /// is encountered when the user reads the text. Usually the length of the
  /// list equals [childCount], but it can be less than that, when some children
  /// are ommitted due to ellipsing. It never exceeds [childCount].
  ///
  /// See also:
  ///
  ///  * [TextPainter.inlinePlaceholderBoxes], the method that can be used to
  ///    get the input `boxes`.
  @protected
  void positionInlineChildren(List<ui.TextBox> boxes) {
    RenderBox? child = firstChild;
    for (final ui.TextBox box in boxes) {
      if (child == null) {
        assert(false, 'The length of boxes (${boxes.length}) should be greater than childCount ($childCount)');
        return;
      }
      final TextParentData textParentData = child.parentData! as TextParentData;
      textParentData._offset = Offset(box.left, box.top);
      child = childAfter(child);
    }
    while (child != null) {
      final TextParentData textParentData = child.parentData! as TextParentData;
      textParentData._offset = null;
      child = childAfter(child);
    }
  }

  /// Applies the transform that would be applied when painting the given child
  /// to the given matrix.
  ///
  /// Render children whose [TextParentData.offset] is null zeros out the
  /// `transform` to indicate they're invisible thus should not be painted.
  @protected
  void defaultApplyPaintTransform(RenderBox child, Matrix4 transform) {
    final TextParentData childParentData = child.parentData! as TextParentData;
    final Offset? offset = childParentData.offset;
    if (offset == null) {
      transform.setZero();
    } else {
      transform.translate(offset.dx, offset.dy);
    }
  }

  /// Paints each inline widget child.
  ///
  /// Render children whose [TextParentData.offset] is null will be skipped by
  /// this method.
  @protected
  void paintInlineWidgets(PaintingContext context, Offset offset) {
    RenderBox? child = firstChild;
    while (child != null) {
      final TextParentData childParentData = child.parentData! as TextParentData;
      final Offset? childOffset = childParentData.offset;
      if (childOffset == null) {
        return;
      }
      context.paintChild(child, childOffset + offset);
      child = childAfter(child);
    }
  }

  /// Performs a hit test on each inline widget child.
  ///
  /// Render children whose [TextParentData.offset] is null will be skipped by
  /// this method.
  @protected
  bool hitTestInlineWidgets(BoxHitTestResult result, Offset position) {
    RenderBox? child = firstChild;
    while (child != null) {
      final TextParentData childParentData = child.parentData! as TextParentData;
      final Offset? childOffset = childParentData.offset;
      if (childOffset == null) {
        return false;
      }
      final bool isHit = result.addWithPaintOffset(
        offset: childOffset,
        position: position,
        hitTest: (BoxHitTestResult result, Offset transformed) => child!.hitTest(result, position: transformed),
      );
      if (isHit) {
        return true;
      }
      child = childAfter(child);
    }
    return false;
  }
}

/// A render object that displays a paragraph of text.
class RenderParagraph extends RenderBox with ContainerRenderObjectMixin<RenderBox, TextParentData>, RenderInlineWidgetContainerDefaults, RelayoutWhenSystemFontsChangeMixin {
  /// Creates a paragraph render object.
  ///
  /// The [text], [textAlign], [textDirection], [overflow], [softWrap], and
  /// [textScaleFactor] arguments must not be null.
  ///
  /// The [maxLines] property may be null (and indeed defaults to null), but if
  /// it is not null, it must be greater than zero.
  RenderParagraph(InlineSpan text, {
    TextAlign textAlign = TextAlign.start,
    required TextDirection textDirection,
    bool softWrap = true,
    TextOverflow overflow = TextOverflow.clip,
    double textScaleFactor = 1.0,
    int? maxLines,
    Locale? locale,
    StrutStyle? strutStyle,
    TextWidthBasis textWidthBasis = TextWidthBasis.parent,
    ui.TextHeightBehavior? textHeightBehavior,
    List<RenderBox>? children,
    Color? selectionColor,
    SelectionRegistrar? registrar,
  }) : assert(text.debugAssertIsValid()),
       assert(maxLines == null || maxLines > 0),
       _softWrap = softWrap,
       _overflow = overflow,
       _selectionColor = selectionColor,
       _textPainter = TextPainter(
         text: text,
         textAlign: textAlign,
         textDirection: textDirection,
         textScaleFactor: textScaleFactor,
         maxLines: maxLines,
         ellipsis: overflow == TextOverflow.ellipsis ? _kEllipsis : null,
         locale: locale,
         strutStyle: strutStyle,
         textWidthBasis: textWidthBasis,
         textHeightBehavior: textHeightBehavior,
       ) {
    addAll(children);
    this.registrar = registrar;
  }

  static final String _placeholderCharacter = String.fromCharCode(PlaceholderSpan.placeholderCodeUnit);
  final TextPainter _textPainter;

  List<AttributedString>? _cachedAttributedLabels;

  List<InlineSpanSemanticsInformation>? _cachedCombinedSemanticsInfos;

  /// The text to display.
  InlineSpan get text => _textPainter.text!;
  set text(InlineSpan value) {
    switch (_textPainter.text!.compareTo(value)) {
      case RenderComparison.identical:
        return;
      case RenderComparison.metadata:
        _textPainter.text = value;
        _cachedCombinedSemanticsInfos = null;
        markNeedsSemanticsUpdate();
      case RenderComparison.paint:
        _textPainter.text = value;
        _cachedAttributedLabels = null;
        _canComputeIntrinsicsCached = null;
        _cachedCombinedSemanticsInfos = null;
        markNeedsPaint();
        markNeedsSemanticsUpdate();
      case RenderComparison.layout:
        _textPainter.text = value;
        _overflowShader = null;
        _cachedAttributedLabels = null;
        _cachedCombinedSemanticsInfos = null;
<<<<<<< HEAD
=======
        _canComputeIntrinsicsCached = null;
>>>>>>> 52cc21ba
        markNeedsLayout();
        _removeSelectionRegistrarSubscription();
        _disposeSelectableFragments();
        _updateSelectionRegistrarSubscription();
    }
  }

  /// The ongoing selections in this paragraph.
  ///
  /// The selection does not include selections in [PlaceholderSpan] if there
  /// are any.
  @visibleForTesting
  List<TextSelection> get selections {
    if (_lastSelectableFragments == null) {
      return const <TextSelection>[];
    }
    final List<TextSelection> results = <TextSelection>[];
    for (final _SelectableFragment fragment in _lastSelectableFragments!) {
      if (fragment._textSelectionStart != null &&
          fragment._textSelectionEnd != null &&
          fragment._textSelectionStart!.offset != fragment._textSelectionEnd!.offset) {
        results.add(
          TextSelection(
            baseOffset: fragment._textSelectionStart!.offset,
            extentOffset: fragment._textSelectionEnd!.offset
          )
        );
      }
    }
    return results;
  }

  // Should be null if selection is not enabled, i.e. _registrar = null. The
  // paragraph splits on [PlaceholderSpan.placeholderCodeUnit], and stores each
  // fragment in this list.
  List<_SelectableFragment>? _lastSelectableFragments;

  /// The [SelectionRegistrar] this paragraph will be, or is, registered to.
  SelectionRegistrar? get registrar => _registrar;
  SelectionRegistrar? _registrar;
  set registrar(SelectionRegistrar? value) {
    if (value == _registrar) {
      return;
    }
    _removeSelectionRegistrarSubscription();
    _disposeSelectableFragments();
    _registrar = value;
    _updateSelectionRegistrarSubscription();
  }

  void _updateSelectionRegistrarSubscription() {
    if (_registrar == null) {
      return;
    }
    _lastSelectableFragments ??= _getSelectableFragments();
    _lastSelectableFragments!.forEach(_registrar!.add);
  }

  void _removeSelectionRegistrarSubscription() {
    if (_registrar == null || _lastSelectableFragments == null) {
      return;
    }
    _lastSelectableFragments!.forEach(_registrar!.remove);
  }

  List<_SelectableFragment> _getSelectableFragments() {
    final String plainText = text.toPlainText(includeSemanticsLabels: false);
    final List<_SelectableFragment> result = <_SelectableFragment>[];
    int start = 0;
    while (start < plainText.length) {
      int end = plainText.indexOf(_placeholderCharacter, start);
      if (start != end) {
        if (end == -1) {
          end = plainText.length;
        }
        result.add(_SelectableFragment(paragraph: this, range: TextRange(start: start, end: end), fullText: plainText));
        start = end;
      }
      start += 1;
    }
    return result;
  }

  void _disposeSelectableFragments() {
    if (_lastSelectableFragments == null) {
      return;
    }
    for (final _SelectableFragment fragment in _lastSelectableFragments!) {
      fragment.dispose();
    }
    _lastSelectableFragments = null;
  }

  @override
  void markNeedsLayout() {
    _lastSelectableFragments?.forEach((_SelectableFragment element) => element.didChangeParagraphLayout());
    super.markNeedsLayout();
  }

  @override
  void dispose() {
    _removeSelectionRegistrarSubscription();
    // _lastSelectableFragments may hold references to this RenderParagraph.
    // Release them manually to avoid retain cycles.
    _lastSelectableFragments = null;
    _textPainter.dispose();
    super.dispose();
  }

  /// How the text should be aligned horizontally.
  TextAlign get textAlign => _textPainter.textAlign;
  set textAlign(TextAlign value) {
    if (_textPainter.textAlign == value) {
      return;
    }
    _textPainter.textAlign = value;
    markNeedsPaint();
  }

  /// The directionality of the text.
  ///
  /// This decides how the [TextAlign.start], [TextAlign.end], and
  /// [TextAlign.justify] values of [textAlign] are interpreted.
  ///
  /// This is also used to disambiguate how to render bidirectional text. For
  /// example, if the [text] is an English phrase followed by a Hebrew phrase,
  /// in a [TextDirection.ltr] context the English phrase will be on the left
  /// and the Hebrew phrase to its right, while in a [TextDirection.rtl]
  /// context, the English phrase will be on the right and the Hebrew phrase on
  /// its left.
  ///
  /// This must not be null.
  TextDirection get textDirection => _textPainter.textDirection!;
  set textDirection(TextDirection value) {
    if (_textPainter.textDirection == value) {
      return;
    }
    _textPainter.textDirection = value;
    markNeedsLayout();
  }

  /// Whether the text should break at soft line breaks.
  ///
  /// If false, the glyphs in the text will be positioned as if there was
  /// unlimited horizontal space.
  ///
  /// If [softWrap] is false, [overflow] and [textAlign] may have unexpected
  /// effects.
  bool get softWrap => _softWrap;
  bool _softWrap;
  set softWrap(bool value) {
    if (_softWrap == value) {
      return;
    }
    _softWrap = value;
    markNeedsLayout();
  }

  /// How visual overflow should be handled.
  TextOverflow get overflow => _overflow;
  TextOverflow _overflow;
  set overflow(TextOverflow value) {
    if (_overflow == value) {
      return;
    }
    _overflow = value;
    _textPainter.ellipsis = value == TextOverflow.ellipsis ? _kEllipsis : null;
    markNeedsLayout();
  }

  /// The number of font pixels for each logical pixel.
  ///
  /// For example, if the text scale factor is 1.5, text will be 50% larger than
  /// the specified font size.
  double get textScaleFactor => _textPainter.textScaleFactor;
  set textScaleFactor(double value) {
    if (_textPainter.textScaleFactor == value) {
      return;
    }
    _textPainter.textScaleFactor = value;
    _overflowShader = null;
    markNeedsLayout();
  }

  /// An optional maximum number of lines for the text to span, wrapping if
  /// necessary. If the text exceeds the given number of lines, it will be
  /// truncated according to [overflow] and [softWrap].
  int? get maxLines => _textPainter.maxLines;
  /// The value may be null. If it is not null, then it must be greater than
  /// zero.
  set maxLines(int? value) {
    assert(value == null || value > 0);
    if (_textPainter.maxLines == value) {
      return;
    }
    _textPainter.maxLines = value;
    _overflowShader = null;
    markNeedsLayout();
  }

  /// Used by this paragraph's internal [TextPainter] to select a
  /// locale-specific font.
  ///
  /// In some cases, the same Unicode character may be rendered differently
  /// depending on the locale. For example, the '骨' character is rendered
  /// differently in the Chinese and Japanese locales. In these cases, the
  /// [locale] may be used to select a locale-specific font.
  Locale? get locale => _textPainter.locale;
  /// The value may be null.
  set locale(Locale? value) {
    if (_textPainter.locale == value) {
      return;
    }
    _textPainter.locale = value;
    _overflowShader = null;
    markNeedsLayout();
  }

  /// {@macro flutter.painting.textPainter.strutStyle}
  StrutStyle? get strutStyle => _textPainter.strutStyle;
  /// The value may be null.
  set strutStyle(StrutStyle? value) {
    if (_textPainter.strutStyle == value) {
      return;
    }
    _textPainter.strutStyle = value;
    _overflowShader = null;
    markNeedsLayout();
  }

  /// {@macro flutter.painting.textPainter.textWidthBasis}
  TextWidthBasis get textWidthBasis => _textPainter.textWidthBasis;
  set textWidthBasis(TextWidthBasis value) {
    if (_textPainter.textWidthBasis == value) {
      return;
    }
    _textPainter.textWidthBasis = value;
    _overflowShader = null;
    markNeedsLayout();
  }

  /// {@macro dart.ui.textHeightBehavior}
  ui.TextHeightBehavior? get textHeightBehavior => _textPainter.textHeightBehavior;
  set textHeightBehavior(ui.TextHeightBehavior? value) {
    if (_textPainter.textHeightBehavior == value) {
      return;
    }
    _textPainter.textHeightBehavior = value;
    _overflowShader = null;
    markNeedsLayout();
  }

  /// The color to use when painting the selection.
  ///
  /// Ignored if the text is not selectable (e.g. if [registrar] is null).
  Color? get selectionColor => _selectionColor;
  Color? _selectionColor;
  set selectionColor(Color? value) {
    if (_selectionColor == value) {
      return;
    }
    _selectionColor = value;
    if (_lastSelectableFragments?.any((_SelectableFragment fragment) => fragment.value.hasSelection) ?? false) {
      markNeedsPaint();
    }
  }

  Offset _getOffsetForPosition(TextPosition position) {
    return getOffsetForCaret(position, Rect.zero) + Offset(0, getFullHeightForCaret(position) ?? 0.0);
  }

  List<ui.LineMetrics> _computeLineMetrics() {
    return _textPainter.computeLineMetrics();
  }

  @override
  double computeMinIntrinsicWidth(double height) {
    if (!_canComputeIntrinsics()) {
      return 0.0;
    }
    _textPainter.setPlaceholderDimensions(layoutInlineWidgets(
      double.infinity,
      (RenderBox child, BoxConstraints constraints) => Size(child.getMinIntrinsicWidth(double.infinity), 0.0),
    ));
    _layoutText(); // layout with infinite width.
    return _textPainter.minIntrinsicWidth;
  }

  @override
  double computeMaxIntrinsicWidth(double height) {
    if (!_canComputeIntrinsics()) {
      return 0.0;
    }
    _textPainter.setPlaceholderDimensions(layoutInlineWidgets(
      double.infinity,
      // Height and baseline is irrelevant as all text will be laid
      // out in a single line. Therefore, using 0.0 as a dummy for the height.
      (RenderBox child, BoxConstraints constraints) => Size(child.getMaxIntrinsicWidth(double.infinity), 0.0),
    ));
    _layoutText(); // layout with infinite width.
    return _textPainter.maxIntrinsicWidth;
  }

  double _computeIntrinsicHeight(double width) {
    if (!_canComputeIntrinsics()) {
      return 0.0;
    }
    _textPainter.setPlaceholderDimensions(layoutInlineWidgets(width, ChildLayoutHelper.dryLayoutChild));
    _layoutText(minWidth: width, maxWidth: width);
    return _textPainter.height;
  }

  @override
  double computeMinIntrinsicHeight(double width) {
    return _computeIntrinsicHeight(width);
  }

  @override
  double computeMaxIntrinsicHeight(double width) {
    return _computeIntrinsicHeight(width);
  }

  @override
  double computeDistanceToActualBaseline(TextBaseline baseline) {
    assert(!debugNeedsLayout);
    assert(constraints.debugAssertIsValid());
    _layoutTextWithConstraints(constraints);
    // TODO(garyq): Since our metric for ideographic baseline is currently
    // inaccurate and the non-alphabetic baselines are based off of the
    // alphabetic baseline, we use the alphabetic for now to produce correct
    // layouts. We should eventually change this back to pass the `baseline`
    // property when the ideographic baseline is properly implemented
    // (https://github.com/flutter/flutter/issues/22625).
    return _textPainter.computeDistanceToActualBaseline(TextBaseline.alphabetic);
  }

<<<<<<< HEAD
  static bool _canComputeIntrinsicsForSpan(InlineSpan span) {
    if (span is! PlaceholderSpan) {
      return true;
    }
    switch (span.alignment) {
      case ui.PlaceholderAlignment.baseline:
      case ui.PlaceholderAlignment.aboveBaseline:
      case ui.PlaceholderAlignment.belowBaseline:
        return false;
      case ui.PlaceholderAlignment.top:
      case ui.PlaceholderAlignment.middle:
      case ui.PlaceholderAlignment.bottom:
        return true;
    }
  }

=======
  /// Whether all inline widget children of this [RenderBox] support dry layout
  /// calculation.
  bool _canComputeDryLayoutForInlineWidgets() {
    // Dry layout cannot be calculated without a full layout for
    // alignments that require the baseline (baseline, aboveBaseline,
    // belowBaseline).
    return text.visitChildren((InlineSpan span) {
      return (span is! PlaceholderSpan) || switch (span.alignment) {
        ui.PlaceholderAlignment.baseline ||
        ui.PlaceholderAlignment.aboveBaseline ||
        ui.PlaceholderAlignment.belowBaseline => false,
        ui.PlaceholderAlignment.top ||
        ui.PlaceholderAlignment.middle ||
        ui.PlaceholderAlignment.bottom => true,
      };
    });
  }

  bool? _canComputeIntrinsicsCached;
>>>>>>> 52cc21ba
  // Intrinsics cannot be calculated without a full layout for
  // alignments that require the baseline (baseline, aboveBaseline,
  // belowBaseline).
  bool _canComputeIntrinsics() {
<<<<<<< HEAD
    final bool noBadSpans = text.visitChildren(_canComputeIntrinsicsForSpan);
    assert(
      noBadSpans || RenderObject.debugCheckingIntrinsics,
      'Intrinsics are not available for PlaceholderAlignment.baseline, '
      'PlaceholderAlignment.aboveBaseline, or PlaceholderAlignment.belowBaseline.',
    );
    return !noBadSpans;
  }

  void _computeChildrenWidthWithMaxIntrinsics(double height) {
    RenderBox? child = firstChild;
    final List<PlaceholderDimensions> placeholderDimensions = List<PlaceholderDimensions>.filled(childCount, PlaceholderDimensions.empty);
    int childIndex = 0;
    while (child != null) {
      final PlaceholderSpan span = _placeholderSpans[childIndex].$1;
      // Height and baseline is irrelevant as all text will be laid
      // out in a single line. Therefore, using 0.0 as a dummy for the height.
      placeholderDimensions[childIndex] = PlaceholderDimensions(
        size: Size(child.getMaxIntrinsicWidth(double.infinity), 0.0),
        alignment: span.alignment,
        baseline: span.baseline,
      );
      child = childAfter(child);
      childIndex += 1;
    }
    _textPainter.setPlaceholderDimensions(placeholderDimensions);
  }

  void _computeChildrenWidthWithMinIntrinsics(double height) {
    RenderBox? child = firstChild;
    final List<PlaceholderDimensions> placeholderDimensions = List<PlaceholderDimensions>.filled(childCount, PlaceholderDimensions.empty);
    int childIndex = 0;
    while (child != null) {
      final PlaceholderSpan span = _placeholderSpans[childIndex].$1;
      // Height and baseline is irrelevant; only looking for the widest word or
      // placeholder. Therefore, using 0.0 as a dummy for height.
      placeholderDimensions[childIndex] = PlaceholderDimensions(
        size: Size(child.getMinIntrinsicWidth(double.infinity), 0.0),
        alignment: span.alignment,
        baseline: span.baseline,
      );
      child = childAfter(child);
      childIndex += 1;
    }
    _textPainter.setPlaceholderDimensions(placeholderDimensions);
  }

  void _computeChildrenHeightWithMinIntrinsics(double width) {
    RenderBox? child = firstChild;
    final List<PlaceholderDimensions> placeholderDimensions = List<PlaceholderDimensions>.filled(childCount, PlaceholderDimensions.empty);
    int childIndex = 0;
    // Takes textScaleFactor into account because the content of the placeholder
    // span will be scaled up when it paints.
    width = width / textScaleFactor;
    while (child != null) {
      final PlaceholderSpan span = _placeholderSpans[childIndex].$1;
      final Size size = child.getDryLayout(BoxConstraints(maxWidth: width));
      placeholderDimensions[childIndex] = PlaceholderDimensions(
        size: size,
        alignment: span.alignment,
        baseline: span.baseline,
=======
    final bool returnValue = _canComputeIntrinsicsCached ??= _canComputeDryLayoutForInlineWidgets();
    assert(
        returnValue || RenderObject.debugCheckingIntrinsics,
        'Intrinsics are not available for PlaceholderAlignment.baseline, '
        'PlaceholderAlignment.aboveBaseline, or PlaceholderAlignment.belowBaseline.',
>>>>>>> 52cc21ba
      );
    return returnValue;
  }

  @override
  bool hitTestSelf(Offset position) => true;

  @override
  bool hitTestChildren(BoxHitTestResult result, { required Offset position }) {
    // Hit test text spans.
    final TextPosition textPosition = _textPainter.getPositionForOffset(position);
    final Object? span = _textPainter.text!.getSpanForPosition(textPosition);
    if (span is HitTestTarget) {
      result.add(HitTestEntry(span));
      return true;
    }
    return hitTestInlineWidgets(result, position);
  }

  bool _needsClipping = false;
  ui.Shader? _overflowShader;

  /// Whether this paragraph currently has a [dart:ui.Shader] for its overflow
  /// effect.
  ///
  /// Used to test this object. Not for use in production.
  @visibleForTesting
  bool get debugHasOverflowShader => _overflowShader != null;

  void _layoutText({ double minWidth = 0.0, double maxWidth = double.infinity }) {
    final bool widthMatters = softWrap || overflow == TextOverflow.ellipsis;
    _textPainter.layout(
      minWidth: minWidth,
      maxWidth: widthMatters ? maxWidth : double.infinity,
    );
  }

  @override
  void systemFontsDidChange() {
    super.systemFontsDidChange();
    _textPainter.markNeedsLayout();
  }

  // Placeholder dimensions representing the sizes of child inline widgets.
  //
  // These need to be cached because the text painter's placeholder dimensions
  // will be overwritten during intrinsic width/height calculations and must be
  // restored to the original values before final layout and painting.
  List<PlaceholderDimensions>? _placeholderDimensions;

  void _layoutTextWithConstraints(BoxConstraints constraints) {
    _textPainter.setPlaceholderDimensions(_placeholderDimensions);
    _layoutText(minWidth: constraints.minWidth, maxWidth: constraints.maxWidth);
  }

<<<<<<< HEAD
  // Layout the child inline widgets. We then pass the dimensions of the
  // children to _textPainter so that appropriate placeholders can be inserted
  // into the LibTxt layout. This does not do anything if no inline widgets were
  // specified.
  List<PlaceholderDimensions> _layoutChildren(BoxConstraints constraints, {bool dry = false}) {
    if (childCount == 0) {
      return const <PlaceholderDimensions>[];
    }
    RenderBox? child = firstChild;
    final List<PlaceholderDimensions> placeholderDimensions = List<PlaceholderDimensions>.filled(childCount, PlaceholderDimensions.empty);
    int childIndex = 0;
    // Only constrain the width to the maximum width of the paragraph.
    // Leave height unconstrained, which will overflow if expanded past.
    BoxConstraints boxConstraints = BoxConstraints(maxWidth: constraints.maxWidth);
    // The content will be enlarged by textScaleFactor during painting phase.
    // We reduce constraints by textScaleFactor, so that the content will fit
    // into the box once it is enlarged.
    boxConstraints = boxConstraints / textScaleFactor;
    while (child != null) {
      double? baselineOffset;
      final Size childSize;
      final PlaceholderSpan span = _placeholderSpans[childIndex].$1;
      if (!dry) {
        child.layout(
          boxConstraints,
          parentUsesSize: true,
        );
        childSize = child.size;
        switch (span.alignment) {
          case ui.PlaceholderAlignment.baseline:
            baselineOffset = child.getDistanceToBaseline(
              span.baseline!,
            );
          case ui.PlaceholderAlignment.aboveBaseline:
          case ui.PlaceholderAlignment.belowBaseline:
          case ui.PlaceholderAlignment.bottom:
          case ui.PlaceholderAlignment.middle:
          case ui.PlaceholderAlignment.top:
            baselineOffset = null;
        }
      } else {
        assert(span.alignment != ui.PlaceholderAlignment.baseline);
        childSize = child.getDryLayout(boxConstraints);
      }
      placeholderDimensions[childIndex] = PlaceholderDimensions(
        size: childSize,
        alignment: span.alignment,
        baseline: span.baseline,
        baselineOffset: baselineOffset,
      );
      child = childAfter(child);
      childIndex += 1;
    }
    return placeholderDimensions;
  }

  // Iterate through the laid-out children and set the parentData offsets based
  // off of the placeholders inserted for each child.
  void _setParentData() {
    RenderBox? child = firstChild;
    int childIndex = 0;
    while (child != null && childIndex < _textPainter.inlinePlaceholderBoxes!.length) {
      final TextParentData textParentData = child.parentData! as TextParentData;
      textParentData.offset = Offset(
        _textPainter.inlinePlaceholderBoxes![childIndex].left,
        _textPainter.inlinePlaceholderBoxes![childIndex].top,
      );
      textParentData.scale = _textPainter.inlinePlaceholderScales![childIndex];
      child = childAfter(child);
      childIndex += 1;
    }
  }

  bool _canComputeDryLayout() {
    // Dry layout cannot be calculated without a full layout for
    // alignments that require the baseline (baseline, aboveBaseline,
    // belowBaseline).
    return !_placeholderSpans.any(((PlaceholderSpan, double) pair) {
      return switch (pair.$1.alignment) {
        ui.PlaceholderAlignment.baseline => true,
        ui.PlaceholderAlignment.aboveBaseline => true,
        ui.PlaceholderAlignment.belowBaseline => true,
        ui.PlaceholderAlignment.top => false,
        ui.PlaceholderAlignment.middle => false,
        ui.PlaceholderAlignment.bottom => false,
      };
    });
  }

=======
>>>>>>> 52cc21ba
  @override
  Size computeDryLayout(BoxConstraints constraints) {
    if (!_canComputeIntrinsics()) {
      assert(debugCannotComputeDryLayout(
        reason: 'Dry layout not available for alignments that require baseline.',
      ));
      return Size.zero;
    }
    _textPainter.setPlaceholderDimensions(layoutInlineWidgets(constraints.maxWidth, ChildLayoutHelper.dryLayoutChild));
    _layoutText(minWidth: constraints.minWidth, maxWidth: constraints.maxWidth);
    return constraints.constrain(_textPainter.size);
  }

  @override
  void performLayout() {
    final BoxConstraints constraints = this.constraints;
    _placeholderDimensions = layoutInlineWidgets(constraints.maxWidth, ChildLayoutHelper.layoutChild);
    _layoutTextWithConstraints(constraints);
    positionInlineChildren(_textPainter.inlinePlaceholderBoxes!);

    // We grab _textPainter.size and _textPainter.didExceedMaxLines here because
    // assigning to `size` will trigger us to validate our intrinsic sizes,
    // which will change _textPainter's layout because the intrinsic size
    // calculations are destructive. Other _textPainter state will also be
    // affected. See also RenderEditable which has a similar issue.
    final Size textSize = _textPainter.size;
    final bool textDidExceedMaxLines = _textPainter.didExceedMaxLines;
    size = constraints.constrain(textSize);

    final bool didOverflowHeight = size.height < textSize.height || textDidExceedMaxLines;
    final bool didOverflowWidth = size.width < textSize.width;
    // TODO(abarth): We're only measuring the sizes of the line boxes here. If
    // the glyphs draw outside the line boxes, we might think that there isn't
    // visual overflow when there actually is visual overflow. This can become
    // a problem if we start having horizontal overflow and introduce a clip
    // that affects the actual (but undetected) vertical overflow.
    final bool hasVisualOverflow = didOverflowWidth || didOverflowHeight;
    if (hasVisualOverflow) {
      switch (_overflow) {
        case TextOverflow.visible:
          _needsClipping = false;
          _overflowShader = null;
        case TextOverflow.clip:
        case TextOverflow.ellipsis:
          _needsClipping = true;
          _overflowShader = null;
        case TextOverflow.fade:
          _needsClipping = true;
          final TextPainter fadeSizePainter = TextPainter(
            text: TextSpan(style: _textPainter.text!.style, text: '\u2026'),
            textDirection: textDirection,
            textScaleFactor: textScaleFactor,
            locale: locale,
          )..layout();
          if (didOverflowWidth) {
            double fadeEnd, fadeStart;
            switch (textDirection) {
              case TextDirection.rtl:
                fadeEnd = 0.0;
                fadeStart = fadeSizePainter.width;
              case TextDirection.ltr:
                fadeEnd = size.width;
                fadeStart = fadeEnd - fadeSizePainter.width;
            }
            _overflowShader = ui.Gradient.linear(
              Offset(fadeStart, 0.0),
              Offset(fadeEnd, 0.0),
              <Color>[const Color(0xFFFFFFFF), const Color(0x00FFFFFF)],
            );
          } else {
            final double fadeEnd = size.height;
            final double fadeStart = fadeEnd - fadeSizePainter.height / 2.0;
            _overflowShader = ui.Gradient.linear(
              Offset(0.0, fadeStart),
              Offset(0.0, fadeEnd),
              <Color>[const Color(0xFFFFFFFF), const Color(0x00FFFFFF)],
            );
          }
          fadeSizePainter.dispose();
      }
    } else {
      _needsClipping = false;
      _overflowShader = null;
    }
  }

  @override
  void applyPaintTransform(RenderBox child, Matrix4 transform) {
    defaultApplyPaintTransform(child, transform);
  }

  @override
  void paint(PaintingContext context, Offset offset) {
    // Ideally we could compute the min/max intrinsic width/height with a
    // non-destructive operation. However, currently, computing these values
    // will destroy state inside the painter. If that happens, we need to get
    // back the correct state by calling _layout again.
    //
    // TODO(abarth): Make computing the min/max intrinsic width/height a
    //  non-destructive operation.
    //
    // If you remove this call, make sure that changing the textAlign still
    // works properly.
    _layoutTextWithConstraints(constraints);

    assert(() {
      if (debugRepaintTextRainbowEnabled) {
        final Paint paint = Paint()
          ..color = debugCurrentRepaintColor.toColor();
        context.canvas.drawRect(offset & size, paint);
      }
      return true;
    }());

    if (_needsClipping) {
      final Rect bounds = offset & size;
      if (_overflowShader != null) {
        // This layer limits what the shader below blends with to be just the
        // text (as opposed to the text and its background).
        context.canvas.saveLayer(bounds, Paint());
      } else {
        context.canvas.save();
      }
      context.canvas.clipRect(bounds);
    }
    _textPainter.paint(context.canvas, offset);

    paintInlineWidgets(context, offset);

    if (_needsClipping) {
      if (_overflowShader != null) {
        context.canvas.translate(offset.dx, offset.dy);
        final Paint paint = Paint()
          ..blendMode = BlendMode.modulate
          ..shader = _overflowShader;
        context.canvas.drawRect(Offset.zero & size, paint);
      }
      context.canvas.restore();
    }
    if (_lastSelectableFragments != null) {
      for (final _SelectableFragment fragment in _lastSelectableFragments!) {
        fragment.paint(context, offset);
      }
    }
  }

  /// Returns the offset at which to paint the caret.
  ///
  /// Valid only after [layout].
  Offset getOffsetForCaret(TextPosition position, Rect caretPrototype) {
    assert(!debugNeedsLayout);
    _layoutTextWithConstraints(constraints);
    return _textPainter.getOffsetForCaret(position, caretPrototype);
  }

  /// {@macro flutter.painting.textPainter.getFullHeightForCaret}
  ///
  /// Valid only after [layout].
  double? getFullHeightForCaret(TextPosition position) {
    assert(!debugNeedsLayout);
    _layoutTextWithConstraints(constraints);
    return _textPainter.getFullHeightForCaret(position, Rect.zero);
  }

  /// Returns a list of rects that bound the given selection.
  ///
  /// The [boxHeightStyle] and [boxWidthStyle] arguments may be used to select
  /// the shape of the [TextBox]es. These properties default to
  /// [ui.BoxHeightStyle.tight] and [ui.BoxWidthStyle.tight] respectively and
  /// must not be null.
  ///
  /// A given selection might have more than one rect if the [RenderParagraph]
  /// contains multiple [InlineSpan]s or bidirectional text, because logically
  /// contiguous text might not be visually contiguous.
  ///
  /// Valid only after [layout].
  ///
  /// See also:
  ///
  ///  * [TextPainter.getBoxesForSelection], the method in TextPainter to get
  ///    the equivalent boxes.
  List<ui.TextBox> getBoxesForSelection(
    TextSelection selection, {
    ui.BoxHeightStyle boxHeightStyle = ui.BoxHeightStyle.tight,
    ui.BoxWidthStyle boxWidthStyle = ui.BoxWidthStyle.tight,
  }) {
    assert(!debugNeedsLayout);
    _layoutTextWithConstraints(constraints);
    return _textPainter.getBoxesForSelection(
      selection,
      boxHeightStyle: boxHeightStyle,
      boxWidthStyle: boxWidthStyle,
    );
  }

  /// Returns the position within the text for the given pixel offset.
  ///
  /// Valid only after [layout].
  TextPosition getPositionForOffset(Offset offset) {
    assert(!debugNeedsLayout);
    _layoutTextWithConstraints(constraints);
    return _textPainter.getPositionForOffset(offset);
  }

  /// Returns the text range of the word at the given offset. Characters not
  /// part of a word, such as spaces, symbols, and punctuation, have word breaks
  /// on both sides. In such cases, this method will return a text range that
  /// contains the given text position.
  ///
  /// Word boundaries are defined more precisely in Unicode Standard Annex #29
  /// <http://www.unicode.org/reports/tr29/#Word_Boundaries>.
  ///
  /// Valid only after [layout].
  TextRange getWordBoundary(TextPosition position) {
    assert(!debugNeedsLayout);
    _layoutTextWithConstraints(constraints);
    return _textPainter.getWordBoundary(position);
  }

  TextRange _getLineAtOffset(TextPosition position) => _textPainter.getLineBoundary(position);

  TextPosition _getTextPositionAbove(TextPosition position) {
    // -0.5 of preferredLineHeight points to the middle of the line above.
    final double preferredLineHeight = _textPainter.preferredLineHeight;
    final double verticalOffset = -0.5 * preferredLineHeight;
    return _getTextPositionVertical(position, verticalOffset);
  }

  TextPosition _getTextPositionBelow(TextPosition position) {
    // 1.5 of preferredLineHeight points to the middle of the line below.
    final double preferredLineHeight = _textPainter.preferredLineHeight;
    final double verticalOffset = 1.5 * preferredLineHeight;
    return _getTextPositionVertical(position, verticalOffset);
  }

  TextPosition _getTextPositionVertical(TextPosition position, double verticalOffset) {
    final Offset caretOffset = _textPainter.getOffsetForCaret(position, Rect.zero);
    final Offset caretOffsetTranslated = caretOffset.translate(0.0, verticalOffset);
    return _textPainter.getPositionForOffset(caretOffsetTranslated);
  }

  /// Returns the size of the text as laid out.
  ///
  /// This can differ from [size] if the text overflowed or if the [constraints]
  /// provided by the parent [RenderObject] forced the layout to be bigger than
  /// necessary for the given [text].
  ///
  /// This returns the [TextPainter.size] of the underlying [TextPainter].
  ///
  /// Valid only after [layout].
  Size get textSize {
    assert(!debugNeedsLayout);
    return _textPainter.size;
  }

  /// Collected during [describeSemanticsConfiguration], used by
  /// [assembleSemanticsNode] and [_combineSemanticsInfo].
  List<InlineSpanSemanticsInformation>? _semanticsInfo;

  @override
  void describeSemanticsConfiguration(SemanticsConfiguration config) {
    super.describeSemanticsConfiguration(config);
    _semanticsInfo = text.getSemanticsInformation();
    bool needsAssembleSemanticsNode = false;
    bool needsChildConfigrationsDelegate = false;
    for (final InlineSpanSemanticsInformation info in _semanticsInfo!) {
      if (info.recognizer != null) {
        needsAssembleSemanticsNode = true;
        break;
      }
      needsChildConfigrationsDelegate = needsChildConfigrationsDelegate || info.isPlaceholder;
    }

    if (needsAssembleSemanticsNode) {
      config.explicitChildNodes = true;
      config.isSemanticBoundary = true;
    } else if (needsChildConfigrationsDelegate) {
      config.childConfigurationsDelegate = _childSemanticsConfigurationsDelegate;
    } else {
      if (_cachedAttributedLabels == null) {
        final StringBuffer buffer = StringBuffer();
        int offset = 0;
        final List<StringAttribute> attributes = <StringAttribute>[];
        for (final InlineSpanSemanticsInformation info in _semanticsInfo!) {
          final String label = info.semanticsLabel ?? info.text;
          for (final StringAttribute infoAttribute in info.stringAttributes) {
            final TextRange originalRange = infoAttribute.range;
            attributes.add(
              infoAttribute.copy(
                range: TextRange(
                  start: offset + originalRange.start,
                  end: offset + originalRange.end,
                ),
              ),
            );
          }
          buffer.write(label);
          offset += label.length;
        }
        _cachedAttributedLabels = <AttributedString>[AttributedString(buffer.toString(), attributes: attributes)];
      }
      config.attributedLabel = _cachedAttributedLabels![0];
      config.textDirection = textDirection;
    }
  }

  ChildSemanticsConfigurationsResult _childSemanticsConfigurationsDelegate(List<SemanticsConfiguration> childConfigs) {
    final ChildSemanticsConfigurationsResultBuilder builder = ChildSemanticsConfigurationsResultBuilder();
    int placeholderIndex = 0;
    int childConfigsIndex = 0;
    int attributedLabelCacheIndex = 0;
    InlineSpanSemanticsInformation? seenTextInfo;
    _cachedCombinedSemanticsInfos ??= combineSemanticsInfo(_semanticsInfo!);
    for (final InlineSpanSemanticsInformation info in _cachedCombinedSemanticsInfos!) {
      if (info.isPlaceholder) {
        if (seenTextInfo != null) {
          builder.markAsMergeUp(_createSemanticsConfigForTextInfo(seenTextInfo, attributedLabelCacheIndex));
          attributedLabelCacheIndex += 1;
        }
        // Mark every childConfig belongs to this placeholder to merge up group.
        while (childConfigsIndex < childConfigs.length &&
            childConfigs[childConfigsIndex].tagsChildrenWith(PlaceholderSpanIndexSemanticsTag(placeholderIndex))) {
          builder.markAsMergeUp(childConfigs[childConfigsIndex]);
          childConfigsIndex += 1;
        }
        placeholderIndex += 1;
      } else {
        seenTextInfo = info;
      }
    }

    // Handle plain text info at the end.
    if (seenTextInfo != null) {
      builder.markAsMergeUp(_createSemanticsConfigForTextInfo(seenTextInfo, attributedLabelCacheIndex));
    }
    return builder.build();
  }

  SemanticsConfiguration _createSemanticsConfigForTextInfo(InlineSpanSemanticsInformation textInfo, int cacheIndex) {
    assert(!textInfo.requiresOwnNode);
    final List<AttributedString> cachedStrings = _cachedAttributedLabels ??= <AttributedString>[];
    assert(cacheIndex <= cachedStrings.length);
    final bool hasCache = cacheIndex < cachedStrings.length;

    late AttributedString attributedLabel;
    if (hasCache) {
      attributedLabel = cachedStrings[cacheIndex];
    } else {
      assert(cachedStrings.length == cacheIndex);
      attributedLabel = AttributedString(
        textInfo.semanticsLabel ?? textInfo.text,
        attributes: textInfo.stringAttributes,
      );
      cachedStrings.add(attributedLabel);
    }
    return SemanticsConfiguration()
      ..textDirection = textDirection
      ..attributedLabel = attributedLabel;
  }

  // Caches [SemanticsNode]s created during [assembleSemanticsNode] so they
  // can be re-used when [assembleSemanticsNode] is called again. This ensures
  // stable ids for the [SemanticsNode]s of [TextSpan]s across
  // [assembleSemanticsNode] invocations.
  LinkedHashMap<Key, SemanticsNode>? _cachedChildNodes;

  @override
  void assembleSemanticsNode(SemanticsNode node, SemanticsConfiguration config, Iterable<SemanticsNode> children) {
    assert(_semanticsInfo != null && _semanticsInfo!.isNotEmpty);
    final List<SemanticsNode> newChildren = <SemanticsNode>[];
    TextDirection currentDirection = textDirection;
    Rect currentRect;
    double ordinal = 0.0;
    int start = 0;
    int placeholderIndex = 0;
    int childIndex = 0;
    RenderBox? child = firstChild;
    final LinkedHashMap<Key, SemanticsNode> newChildCache = LinkedHashMap<Key, SemanticsNode>();
    _cachedCombinedSemanticsInfos ??= combineSemanticsInfo(_semanticsInfo!);
    for (final InlineSpanSemanticsInformation info in _cachedCombinedSemanticsInfos!) {
      final TextSelection selection = TextSelection(
        baseOffset: start,
        extentOffset: start + info.text.length,
      );
      start += info.text.length;

      if (info.isPlaceholder) {
        // A placeholder span may have 0 to multiple semantics nodes, we need
        // to annotate all of the semantics nodes belong to this span.
        while (children.length > childIndex &&
               children.elementAt(childIndex).isTagged(PlaceholderSpanIndexSemanticsTag(placeholderIndex))) {
          final SemanticsNode childNode = children.elementAt(childIndex);
          final TextParentData parentData = child!.parentData! as TextParentData;
          // parentData.scale may be null if the render object is truncated.
          if (parentData.offset != null) {
            newChildren.add(childNode);
          }
          childIndex += 1;
        }
        child = childAfter(child!);
        placeholderIndex += 1;
      } else {
        final TextDirection initialDirection = currentDirection;
        final List<ui.TextBox> rects = getBoxesForSelection(selection);
        if (rects.isEmpty) {
          continue;
        }
        Rect rect = rects.first.toRect();
        currentDirection = rects.first.direction;
        for (final ui.TextBox textBox in rects.skip(1)) {
          rect = rect.expandToInclude(textBox.toRect());
          currentDirection = textBox.direction;
        }
        // Any of the text boxes may have had infinite dimensions.
        // We shouldn't pass infinite dimensions up to the bridges.
        rect = Rect.fromLTWH(
          math.max(0.0, rect.left),
          math.max(0.0, rect.top),
          math.min(rect.width, constraints.maxWidth),
          math.min(rect.height, constraints.maxHeight),
        );
        // round the current rectangle to make this API testable and add some
        // padding so that the accessibility rects do not overlap with the text.
        currentRect = Rect.fromLTRB(
          rect.left.floorToDouble() - 4.0,
          rect.top.floorToDouble() - 4.0,
          rect.right.ceilToDouble() + 4.0,
          rect.bottom.ceilToDouble() + 4.0,
        );
        final SemanticsConfiguration configuration = SemanticsConfiguration()
          ..sortKey = OrdinalSortKey(ordinal++)
          ..textDirection = initialDirection
          ..attributedLabel = AttributedString(info.semanticsLabel ?? info.text, attributes: info.stringAttributes);
        final GestureRecognizer? recognizer = info.recognizer;
        if (recognizer != null) {
          if (recognizer is TapGestureRecognizer) {
            if (recognizer.onTap != null) {
              configuration.onTap = recognizer.onTap;
              configuration.isLink = true;
            }
          } else if (recognizer is DoubleTapGestureRecognizer) {
            if (recognizer.onDoubleTap != null) {
              configuration.onTap = recognizer.onDoubleTap;
              configuration.isLink = true;
            }
          } else if (recognizer is LongPressGestureRecognizer) {
            if (recognizer.onLongPress != null) {
              configuration.onLongPress = recognizer.onLongPress;
            }
          } else {
            assert(false, '${recognizer.runtimeType} is not supported.');
          }
        }
        if (node.parentPaintClipRect != null) {
          final Rect paintRect = node.parentPaintClipRect!.intersect(currentRect);
          configuration.isHidden = paintRect.isEmpty && !currentRect.isEmpty;
        }
        late final SemanticsNode newChild;
        if (_cachedChildNodes?.isNotEmpty ?? false) {
          newChild = _cachedChildNodes!.remove(_cachedChildNodes!.keys.first)!;
        } else {
          final UniqueKey key = UniqueKey();
          newChild = SemanticsNode(
            key: key,
            showOnScreen: _createShowOnScreenFor(key),
          );
        }
        newChild
          ..updateWith(config: configuration)
          ..rect = currentRect;
        newChildCache[newChild.key!] = newChild;
        newChildren.add(newChild);
      }
    }
    // Makes sure we annotated all of the semantics children.
    assert(childIndex == children.length);
    assert(child == null);

    _cachedChildNodes = newChildCache;
    node.updateWith(config: config, childrenInInversePaintOrder: newChildren);
  }

  VoidCallback? _createShowOnScreenFor(Key key) {
    return () {
      final SemanticsNode node = _cachedChildNodes![key]!;
      showOnScreen(descendant: this, rect: node.rect);
    };
  }

  @override
  void clearSemantics() {
    super.clearSemantics();
    _cachedChildNodes = null;
  }

  @override
  List<DiagnosticsNode> debugDescribeChildren() {
    return <DiagnosticsNode>[
      text.toDiagnosticsNode(
        name: 'text',
        style: DiagnosticsTreeStyle.transition,
      ),
    ];
  }

  @override
  void debugFillProperties(DiagnosticPropertiesBuilder properties) {
    super.debugFillProperties(properties);
    properties.add(EnumProperty<TextAlign>('textAlign', textAlign));
    properties.add(EnumProperty<TextDirection>('textDirection', textDirection));
    properties.add(
      FlagProperty(
        'softWrap',
        value: softWrap,
        ifTrue: 'wrapping at box width',
        ifFalse: 'no wrapping except at line break characters',
        showName: true,
      ),
    );
    properties.add(EnumProperty<TextOverflow>('overflow', overflow));
    properties.add(
      DoubleProperty(
        'textScaleFactor',
        textScaleFactor,
        defaultValue: 1.0,
      ),
    );
    properties.add(
      DiagnosticsProperty<Locale>(
        'locale',
        locale,
        defaultValue: null,
      ),
    );
    properties.add(IntProperty('maxLines', maxLines, ifNull: 'unlimited'));
  }
}

/// A continuous, selectable piece of paragraph.
///
/// Since the selections in [PlaceHolderSpan] are handled independently in its
/// subtree, a selection in [RenderParagraph] can't continue across a
/// [PlaceHolderSpan]. The [RenderParagraph] splits itself on [PlaceHolderSpan]
/// to create multiple `_SelectableFragment`s so that they can be selected
/// separately.
class _SelectableFragment with Selectable, ChangeNotifier implements TextLayoutMetrics {
  _SelectableFragment({
    required this.paragraph,
    required this.fullText,
    required this.range,
  }) : assert(range.isValid && !range.isCollapsed && range.isNormalized) {
    _selectionGeometry = _getSelectionGeometry();
  }

  final TextRange range;
  final RenderParagraph paragraph;
  final String fullText;

  TextPosition? _textSelectionStart;
  TextPosition? _textSelectionEnd;

  LayerLink? _startHandleLayerLink;
  LayerLink? _endHandleLayerLink;

  @override
  SelectionGeometry get value => _selectionGeometry;
  late SelectionGeometry _selectionGeometry;
  void _updateSelectionGeometry() {
    final SelectionGeometry newValue = _getSelectionGeometry();
    if (_selectionGeometry == newValue) {
      return;
    }
    _selectionGeometry = newValue;
    notifyListeners();
  }

  SelectionGeometry _getSelectionGeometry() {
    if (_textSelectionStart == null || _textSelectionEnd == null) {
      return const SelectionGeometry(
        status: SelectionStatus.none,
        hasContent: true,
      );
    }

    final int selectionStart = _textSelectionStart!.offset;
    final int selectionEnd = _textSelectionEnd!.offset;
    final bool isReversed = selectionStart > selectionEnd;
    final Offset startOffsetInParagraphCoordinates = paragraph._getOffsetForPosition(TextPosition(offset: selectionStart));
    final Offset endOffsetInParagraphCoordinates = selectionStart == selectionEnd
      ? startOffsetInParagraphCoordinates
      : paragraph._getOffsetForPosition(TextPosition(offset: selectionEnd));
    final bool flipHandles = isReversed != (TextDirection.rtl == paragraph.textDirection);
    final Matrix4 paragraphToFragmentTransform = getTransformToParagraph()..invert();
    return SelectionGeometry(
      startSelectionPoint: SelectionPoint(
        localPosition: MatrixUtils.transformPoint(paragraphToFragmentTransform, startOffsetInParagraphCoordinates),
        lineHeight: paragraph._textPainter.preferredLineHeight,
        handleType: flipHandles ? TextSelectionHandleType.right : TextSelectionHandleType.left
      ),
      endSelectionPoint: SelectionPoint(
        localPosition: MatrixUtils.transformPoint(paragraphToFragmentTransform, endOffsetInParagraphCoordinates),
        lineHeight: paragraph._textPainter.preferredLineHeight,
        handleType: flipHandles ? TextSelectionHandleType.left : TextSelectionHandleType.right,
      ),
      status: _textSelectionStart!.offset == _textSelectionEnd!.offset
        ? SelectionStatus.collapsed
        : SelectionStatus.uncollapsed,
      hasContent: true,
    );
  }

  @override
  SelectionResult dispatchSelectionEvent(SelectionEvent event) {
    late final SelectionResult result;
    final TextPosition? existingSelectionStart = _textSelectionStart;
    final TextPosition? existingSelectionEnd = _textSelectionEnd;
    switch (event.type) {
      case SelectionEventType.startEdgeUpdate:
      case SelectionEventType.endEdgeUpdate:
        final SelectionEdgeUpdateEvent edgeUpdate = event as SelectionEdgeUpdateEvent;
        result = _updateSelectionEdge(edgeUpdate.globalPosition, isEnd: edgeUpdate.type == SelectionEventType.endEdgeUpdate);
      case SelectionEventType.clear:
        result = _handleClearSelection();
      case SelectionEventType.selectAll:
        result = _handleSelectAll();
      case SelectionEventType.selectWord:
        final SelectWordSelectionEvent selectWord = event as SelectWordSelectionEvent;
        result = _handleSelectWord(selectWord.globalPosition);
      case SelectionEventType.granularlyExtendSelection:
        final GranularlyExtendSelectionEvent granularlyExtendSelection = event as GranularlyExtendSelectionEvent;
        result = _handleGranularlyExtendSelection(
          granularlyExtendSelection.forward,
          granularlyExtendSelection.isEnd,
          granularlyExtendSelection.granularity,
        );
      case SelectionEventType.directionallyExtendSelection:
        final DirectionallyExtendSelectionEvent directionallyExtendSelection = event as DirectionallyExtendSelectionEvent;
        result = _handleDirectionallyExtendSelection(
          directionallyExtendSelection.dx,
          directionallyExtendSelection.isEnd,
          directionallyExtendSelection.direction,
        );
    }

    if (existingSelectionStart != _textSelectionStart ||
        existingSelectionEnd != _textSelectionEnd) {
      _didChangeSelection();
    }
    return result;
  }

  @override
  SelectedContent? getSelectedContent() {
    if (_textSelectionStart == null || _textSelectionEnd == null) {
      return null;
    }
    final int start = math.min(_textSelectionStart!.offset, _textSelectionEnd!.offset);
    final int end = math.max(_textSelectionStart!.offset, _textSelectionEnd!.offset);
    return SelectedContent(
      plainText: fullText.substring(start, end),
    );
  }

  void _didChangeSelection() {
    paragraph.markNeedsPaint();
    _updateSelectionGeometry();
  }

  SelectionResult _updateSelectionEdge(Offset globalPosition, {required bool isEnd}) {
    _setSelectionPosition(null, isEnd: isEnd);
    final Matrix4 transform = paragraph.getTransformTo(null);
    transform.invert();
    final Offset localPosition = MatrixUtils.transformPoint(transform, globalPosition);
    if (_rect.isEmpty) {
      return SelectionUtils.getResultBasedOnRect(_rect, localPosition);
    }
    final Offset adjustedOffset = SelectionUtils.adjustDragOffset(
      _rect,
      localPosition,
      direction: paragraph.textDirection,
    );

    final TextPosition position = _clampTextPosition(paragraph.getPositionForOffset(adjustedOffset));
    _setSelectionPosition(position, isEnd: isEnd);
    if (position.offset == range.end) {
      return SelectionResult.next;
    }
    if (position.offset == range.start) {
      return SelectionResult.previous;
    }
    // TODO(chunhtai): The geometry information should not be used to determine
    // selection result. This is a workaround to RenderParagraph, where it does
    // not have a way to get accurate text length if its text is truncated due to
    // layout constraint.
    return SelectionUtils.getResultBasedOnRect(_rect, localPosition);
  }

  TextPosition _clampTextPosition(TextPosition position) {
    // Affinity of range.end is upstream.
    if (position.offset > range.end ||
        (position.offset == range.end && position.affinity == TextAffinity.downstream)) {
      return TextPosition(offset: range.end, affinity: TextAffinity.upstream);
    }
    if (position.offset < range.start) {
      return TextPosition(offset: range.start);
    }
    return position;
  }

  void _setSelectionPosition(TextPosition? position, {required bool isEnd}) {
    if (isEnd) {
      _textSelectionEnd = position;
    } else {
      _textSelectionStart = position;
    }
  }

  SelectionResult _handleClearSelection() {
    _textSelectionStart = null;
    _textSelectionEnd = null;
    return SelectionResult.none;
  }

  SelectionResult _handleSelectAll() {
    _textSelectionStart = TextPosition(offset: range.start);
    _textSelectionEnd = TextPosition(offset: range.end, affinity: TextAffinity.upstream);
    return SelectionResult.none;
  }

  SelectionResult _handleSelectWord(Offset globalPosition) {
    final TextPosition position = paragraph.getPositionForOffset(paragraph.globalToLocal(globalPosition));
    if (_positionIsWithinCurrentSelection(position)) {
      return SelectionResult.end;
    }
    final TextRange word = paragraph.getWordBoundary(position);
    assert(word.isNormalized);
    // Fragments are separated by placeholder span, the word boundary shouldn't
    // expand across fragments.
    assert(word.start >= range.start && word.end <= range.end);
    late TextPosition start;
    late TextPosition end;
    if (position.offset >= word.end) {
      start = end = TextPosition(offset: position.offset);
    } else {
      start = TextPosition(offset: word.start);
      end = TextPosition(offset: word.end, affinity: TextAffinity.upstream);
    }
    _textSelectionStart = start;
    _textSelectionEnd = end;
    return SelectionResult.end;
  }

  SelectionResult _handleDirectionallyExtendSelection(double horizontalBaseline, bool isExtent, SelectionExtendDirection movement) {
    final Matrix4 transform = paragraph.getTransformTo(null);
    if (transform.invert() == 0.0) {
      switch (movement) {
        case SelectionExtendDirection.previousLine:
        case SelectionExtendDirection.backward:
          return SelectionResult.previous;
        case SelectionExtendDirection.nextLine:
        case SelectionExtendDirection.forward:
          return SelectionResult.next;
      }
    }
    final double baselineInParagraphCoordinates = MatrixUtils.transformPoint(transform, Offset(horizontalBaseline, 0)).dx;
    assert(!baselineInParagraphCoordinates.isNaN);
    final TextPosition newPosition;
    final SelectionResult result;
    switch (movement) {
      case SelectionExtendDirection.previousLine:
      case SelectionExtendDirection.nextLine:
        assert(_textSelectionEnd != null && _textSelectionStart != null);
        final TextPosition targetedEdge = isExtent ? _textSelectionEnd! : _textSelectionStart!;
        final MapEntry<TextPosition, SelectionResult> moveResult = _handleVerticalMovement(
          targetedEdge,
          horizontalBaselineInParagraphCoordinates: baselineInParagraphCoordinates,
          below: movement == SelectionExtendDirection.nextLine,
        );
        newPosition = moveResult.key;
        result = moveResult.value;
      case SelectionExtendDirection.forward:
      case SelectionExtendDirection.backward:
        _textSelectionEnd ??= movement == SelectionExtendDirection.forward
          ? TextPosition(offset: range.start)
          : TextPosition(offset: range.end, affinity: TextAffinity.upstream);
        _textSelectionStart ??= _textSelectionEnd;
        final TextPosition targetedEdge = isExtent ? _textSelectionEnd! : _textSelectionStart!;
        final Offset edgeOffsetInParagraphCoordinates = paragraph._getOffsetForPosition(targetedEdge);
        final Offset baselineOffsetInParagraphCoordinates = Offset(
          baselineInParagraphCoordinates,
          // Use half of line height to point to the middle of the line.
          edgeOffsetInParagraphCoordinates.dy - paragraph._textPainter.preferredLineHeight / 2,
        );
        newPosition = paragraph.getPositionForOffset(baselineOffsetInParagraphCoordinates);
        result = SelectionResult.end;
    }
    if (isExtent) {
      _textSelectionEnd = newPosition;
    } else {
      _textSelectionStart = newPosition;
    }
    return result;
  }

  SelectionResult _handleGranularlyExtendSelection(bool forward, bool isExtent, TextGranularity granularity) {
    _textSelectionEnd ??= forward
        ? TextPosition(offset: range.start)
        : TextPosition(offset: range.end, affinity: TextAffinity.upstream);
    _textSelectionStart ??= _textSelectionEnd;
    final TextPosition targetedEdge = isExtent ? _textSelectionEnd! : _textSelectionStart!;
    if (forward && (targetedEdge.offset == range.end)) {
      return SelectionResult.next;
    }
    if (!forward && (targetedEdge.offset == range.start)) {
      return SelectionResult.previous;
    }
    final SelectionResult result;
    final TextPosition newPosition;
    switch (granularity) {
      case TextGranularity.character:
        final String text = range.textInside(fullText);
        newPosition = _moveBeyondTextBoundaryAtDirection(targetedEdge, forward, CharacterBoundary(text));
        result = SelectionResult.end;
      case TextGranularity.word:
        final TextBoundary textBoundary = paragraph._textPainter.wordBoundaries.moveByWordBoundary;
        newPosition = _moveBeyondTextBoundaryAtDirection(targetedEdge, forward, textBoundary);
        result = SelectionResult.end;
      case TextGranularity.line:
        newPosition = _moveToTextBoundaryAtDirection(targetedEdge, forward, LineBoundary(this));
        result = SelectionResult.end;
      case TextGranularity.document:
        final String text = range.textInside(fullText);
        newPosition = _moveBeyondTextBoundaryAtDirection(targetedEdge, forward, DocumentBoundary(text));
        if (forward && newPosition.offset == range.end) {
          result = SelectionResult.next;
        } else if (!forward && newPosition.offset == range.start) {
          result = SelectionResult.previous;
        } else {
          result = SelectionResult.end;
        }
    }

    if (isExtent) {
      _textSelectionEnd = newPosition;
    } else {
      _textSelectionStart = newPosition;
    }
    return result;
  }

  // Move **beyond** the local boundary of the given type (unless range.start or
  // range.end is reached). Used for most TextGranularity types except for
  // TextGranularity.line, to ensure the selection movement doesn't get stuck at
  // a local fixed point.
  TextPosition _moveBeyondTextBoundaryAtDirection(TextPosition end, bool forward, TextBoundary textBoundary) {
    final int newOffset = forward
      ? textBoundary.getTrailingTextBoundaryAt(end.offset) ?? range.end
      : textBoundary.getLeadingTextBoundaryAt(end.offset - 1) ?? range.start;
    return TextPosition(offset: newOffset);
  }

  // Move **to** the local boundary of the given type. Typically used for line
  // boundaries, such that performing "move to line start" more than once never
  // moves the selection to the previous line.
  TextPosition _moveToTextBoundaryAtDirection(TextPosition end, bool forward, TextBoundary textBoundary) {
    assert(end.offset >= 0);
    final int caretOffset;
    switch (end.affinity) {
      case TextAffinity.upstream:
        if (end.offset < 1 && !forward) {
          assert (end.offset == 0);
          return const TextPosition(offset: 0);
        }
        final CharacterBoundary characterBoundary = CharacterBoundary(fullText);
        caretOffset = math.max(
          0,
          characterBoundary.getLeadingTextBoundaryAt(range.start + end.offset) ?? range.start,
        ) - 1;
      case TextAffinity.downstream:
        caretOffset = end.offset;
    }
    final int offset = forward
      ? textBoundary.getTrailingTextBoundaryAt(caretOffset) ?? range.end
      : textBoundary.getLeadingTextBoundaryAt(caretOffset) ?? range.start;
    return TextPosition(offset: offset);
  }

  MapEntry<TextPosition, SelectionResult> _handleVerticalMovement(TextPosition position, {required double horizontalBaselineInParagraphCoordinates, required bool below}) {
    final List<ui.LineMetrics> lines = paragraph._computeLineMetrics();
    final Offset offset = paragraph.getOffsetForCaret(position, Rect.zero);
    int currentLine = lines.length - 1;
    for (final ui.LineMetrics lineMetrics in lines) {
      if (lineMetrics.baseline > offset.dy) {
        currentLine = lineMetrics.lineNumber;
        break;
      }
    }
    final TextPosition newPosition;
    if (below && currentLine == lines.length - 1) {
      newPosition = TextPosition(offset: range.end, affinity: TextAffinity.upstream);
    } else if (!below && currentLine == 0) {
      newPosition = TextPosition(offset: range.start);
    } else {
      final int newLine = below ? currentLine + 1 : currentLine - 1;
      newPosition = _clampTextPosition(
        paragraph.getPositionForOffset(Offset(horizontalBaselineInParagraphCoordinates, lines[newLine].baseline))
      );
    }
    final SelectionResult result;
    if (newPosition.offset == range.start) {
      result = SelectionResult.previous;
    } else if (newPosition.offset == range.end) {
      result = SelectionResult.next;
    } else {
      result = SelectionResult.end;
    }
    assert(result != SelectionResult.next || below);
    assert(result != SelectionResult.previous || !below);
    return MapEntry<TextPosition, SelectionResult>(newPosition, result);
  }

  /// Whether the given text position is contained in current selection
  /// range.
  ///
  /// The parameter `start` must be smaller than `end`.
  bool _positionIsWithinCurrentSelection(TextPosition position) {
    if (_textSelectionStart == null || _textSelectionEnd == null) {
      return false;
    }
    // Normalize current selection.
    late TextPosition currentStart;
    late TextPosition currentEnd;
    if (_compareTextPositions(_textSelectionStart!, _textSelectionEnd!) > 0) {
      currentStart = _textSelectionStart!;
      currentEnd = _textSelectionEnd!;
    } else {
      currentStart = _textSelectionEnd!;
      currentEnd = _textSelectionStart!;
    }
    return _compareTextPositions(currentStart, position) >= 0 && _compareTextPositions(currentEnd, position) <= 0;
  }

  /// Compares two text positions.
  ///
  /// Returns 1 if `position` < `otherPosition`, -1 if `position` > `otherPosition`,
  /// or 0 if they are equal.
  static int _compareTextPositions(TextPosition position, TextPosition otherPosition) {
    if (position.offset < otherPosition.offset) {
      return 1;
    } else if (position.offset > otherPosition.offset) {
      return -1;
    } else if (position.affinity == otherPosition.affinity){
      return 0;
    } else {
      return position.affinity == TextAffinity.upstream ? 1 : -1;
    }
  }

  Matrix4 getTransformToParagraph() {
    return Matrix4.translationValues(_rect.left, _rect.top, 0.0);
  }

  @override
  Matrix4 getTransformTo(RenderObject? ancestor) {
    return getTransformToParagraph()..multiply(paragraph.getTransformTo(ancestor));
  }

  @override
  void pushHandleLayers(LayerLink? startHandle, LayerLink? endHandle) {
    if (!paragraph.attached) {
      assert(startHandle == null && endHandle == null, 'Only clean up can be called.');
      return;
    }
    if (_startHandleLayerLink != startHandle) {
      _startHandleLayerLink = startHandle;
      paragraph.markNeedsPaint();
    }
    if (_endHandleLayerLink != endHandle) {
      _endHandleLayerLink = endHandle;
      paragraph.markNeedsPaint();
    }
  }

  Rect get _rect {
    if (_cachedRect == null) {
      final List<TextBox> boxes = paragraph.getBoxesForSelection(
        TextSelection(baseOffset: range.start, extentOffset: range.end),
      );
      if (boxes.isNotEmpty) {
        Rect result = boxes.first.toRect();
        for (int index = 1; index < boxes.length; index += 1) {
          result = result.expandToInclude(boxes[index].toRect());
        }
        _cachedRect = result;
      } else {
        final Offset offset = paragraph._getOffsetForPosition(TextPosition(offset: range.start));
        _cachedRect = Rect.fromPoints(offset, offset.translate(0, - paragraph._textPainter.preferredLineHeight));
      }
    }
    return _cachedRect!;
  }
  Rect? _cachedRect;

  void didChangeParagraphLayout() {
    _cachedRect = null;
  }

  @override
  Size get size {
    return _rect.size;
  }

  void paint(PaintingContext context, Offset offset) {
    if (_textSelectionStart == null || _textSelectionEnd == null) {
      return;
    }
    if (paragraph.selectionColor != null) {
      final TextSelection selection = TextSelection(
        baseOffset: _textSelectionStart!.offset,
        extentOffset: _textSelectionEnd!.offset,
      );
      final Paint selectionPaint = Paint()
        ..style = PaintingStyle.fill
        ..color = paragraph.selectionColor!;
      for (final TextBox textBox in paragraph.getBoxesForSelection(selection)) {
        context.canvas.drawRect(
            textBox.toRect().shift(offset), selectionPaint);
      }
    }
    final Matrix4 transform = getTransformToParagraph();
    if (_startHandleLayerLink != null && value.startSelectionPoint != null) {
      context.pushLayer(
        LeaderLayer(
          link: _startHandleLayerLink!,
          offset: offset + MatrixUtils.transformPoint(transform, value.startSelectionPoint!.localPosition),
        ),
        (PaintingContext context, Offset offset) { },
        Offset.zero,
      );
    }
    if (_endHandleLayerLink != null && value.endSelectionPoint != null) {
      context.pushLayer(
        LeaderLayer(
          link: _endHandleLayerLink!,
          offset: offset + MatrixUtils.transformPoint(transform, value.endSelectionPoint!.localPosition),
        ),
        (PaintingContext context, Offset offset) { },
        Offset.zero,
      );
    }
  }

  @override
  TextSelection getLineAtOffset(TextPosition position) {
    final TextRange line = paragraph._getLineAtOffset(position);
    final int start = line.start.clamp(range.start, range.end); // ignore_clamp_double_lint
    final int end = line.end.clamp(range.start, range.end); // ignore_clamp_double_lint
    return TextSelection(baseOffset: start, extentOffset: end);
  }

  @override
  TextPosition getTextPositionAbove(TextPosition position) {
    return _clampTextPosition(paragraph._getTextPositionAbove(position));
  }

  @override
  TextPosition getTextPositionBelow(TextPosition position) {
    return _clampTextPosition(paragraph._getTextPositionBelow(position));
  }

  @override
  TextRange getWordBoundary(TextPosition position) => paragraph.getWordBoundary(position);
}<|MERGE_RESOLUTION|>--- conflicted
+++ resolved
@@ -322,10 +322,7 @@
         _overflowShader = null;
         _cachedAttributedLabels = null;
         _cachedCombinedSemanticsInfos = null;
-<<<<<<< HEAD
-=======
         _canComputeIntrinsicsCached = null;
->>>>>>> 52cc21ba
         markNeedsLayout();
         _removeSelectionRegistrarSubscription();
         _disposeSelectableFragments();
@@ -662,24 +659,6 @@
     return _textPainter.computeDistanceToActualBaseline(TextBaseline.alphabetic);
   }
 
-<<<<<<< HEAD
-  static bool _canComputeIntrinsicsForSpan(InlineSpan span) {
-    if (span is! PlaceholderSpan) {
-      return true;
-    }
-    switch (span.alignment) {
-      case ui.PlaceholderAlignment.baseline:
-      case ui.PlaceholderAlignment.aboveBaseline:
-      case ui.PlaceholderAlignment.belowBaseline:
-        return false;
-      case ui.PlaceholderAlignment.top:
-      case ui.PlaceholderAlignment.middle:
-      case ui.PlaceholderAlignment.bottom:
-        return true;
-    }
-  }
-
-=======
   /// Whether all inline widget children of this [RenderBox] support dry layout
   /// calculation.
   bool _canComputeDryLayoutForInlineWidgets() {
@@ -699,80 +678,15 @@
   }
 
   bool? _canComputeIntrinsicsCached;
->>>>>>> 52cc21ba
   // Intrinsics cannot be calculated without a full layout for
   // alignments that require the baseline (baseline, aboveBaseline,
   // belowBaseline).
   bool _canComputeIntrinsics() {
-<<<<<<< HEAD
-    final bool noBadSpans = text.visitChildren(_canComputeIntrinsicsForSpan);
-    assert(
-      noBadSpans || RenderObject.debugCheckingIntrinsics,
-      'Intrinsics are not available for PlaceholderAlignment.baseline, '
-      'PlaceholderAlignment.aboveBaseline, or PlaceholderAlignment.belowBaseline.',
-    );
-    return !noBadSpans;
-  }
-
-  void _computeChildrenWidthWithMaxIntrinsics(double height) {
-    RenderBox? child = firstChild;
-    final List<PlaceholderDimensions> placeholderDimensions = List<PlaceholderDimensions>.filled(childCount, PlaceholderDimensions.empty);
-    int childIndex = 0;
-    while (child != null) {
-      final PlaceholderSpan span = _placeholderSpans[childIndex].$1;
-      // Height and baseline is irrelevant as all text will be laid
-      // out in a single line. Therefore, using 0.0 as a dummy for the height.
-      placeholderDimensions[childIndex] = PlaceholderDimensions(
-        size: Size(child.getMaxIntrinsicWidth(double.infinity), 0.0),
-        alignment: span.alignment,
-        baseline: span.baseline,
-      );
-      child = childAfter(child);
-      childIndex += 1;
-    }
-    _textPainter.setPlaceholderDimensions(placeholderDimensions);
-  }
-
-  void _computeChildrenWidthWithMinIntrinsics(double height) {
-    RenderBox? child = firstChild;
-    final List<PlaceholderDimensions> placeholderDimensions = List<PlaceholderDimensions>.filled(childCount, PlaceholderDimensions.empty);
-    int childIndex = 0;
-    while (child != null) {
-      final PlaceholderSpan span = _placeholderSpans[childIndex].$1;
-      // Height and baseline is irrelevant; only looking for the widest word or
-      // placeholder. Therefore, using 0.0 as a dummy for height.
-      placeholderDimensions[childIndex] = PlaceholderDimensions(
-        size: Size(child.getMinIntrinsicWidth(double.infinity), 0.0),
-        alignment: span.alignment,
-        baseline: span.baseline,
-      );
-      child = childAfter(child);
-      childIndex += 1;
-    }
-    _textPainter.setPlaceholderDimensions(placeholderDimensions);
-  }
-
-  void _computeChildrenHeightWithMinIntrinsics(double width) {
-    RenderBox? child = firstChild;
-    final List<PlaceholderDimensions> placeholderDimensions = List<PlaceholderDimensions>.filled(childCount, PlaceholderDimensions.empty);
-    int childIndex = 0;
-    // Takes textScaleFactor into account because the content of the placeholder
-    // span will be scaled up when it paints.
-    width = width / textScaleFactor;
-    while (child != null) {
-      final PlaceholderSpan span = _placeholderSpans[childIndex].$1;
-      final Size size = child.getDryLayout(BoxConstraints(maxWidth: width));
-      placeholderDimensions[childIndex] = PlaceholderDimensions(
-        size: size,
-        alignment: span.alignment,
-        baseline: span.baseline,
-=======
     final bool returnValue = _canComputeIntrinsicsCached ??= _canComputeDryLayoutForInlineWidgets();
     assert(
         returnValue || RenderObject.debugCheckingIntrinsics,
         'Intrinsics are not available for PlaceholderAlignment.baseline, '
         'PlaceholderAlignment.aboveBaseline, or PlaceholderAlignment.belowBaseline.',
->>>>>>> 52cc21ba
       );
     return returnValue;
   }
@@ -828,98 +742,6 @@
     _layoutText(minWidth: constraints.minWidth, maxWidth: constraints.maxWidth);
   }
 
-<<<<<<< HEAD
-  // Layout the child inline widgets. We then pass the dimensions of the
-  // children to _textPainter so that appropriate placeholders can be inserted
-  // into the LibTxt layout. This does not do anything if no inline widgets were
-  // specified.
-  List<PlaceholderDimensions> _layoutChildren(BoxConstraints constraints, {bool dry = false}) {
-    if (childCount == 0) {
-      return const <PlaceholderDimensions>[];
-    }
-    RenderBox? child = firstChild;
-    final List<PlaceholderDimensions> placeholderDimensions = List<PlaceholderDimensions>.filled(childCount, PlaceholderDimensions.empty);
-    int childIndex = 0;
-    // Only constrain the width to the maximum width of the paragraph.
-    // Leave height unconstrained, which will overflow if expanded past.
-    BoxConstraints boxConstraints = BoxConstraints(maxWidth: constraints.maxWidth);
-    // The content will be enlarged by textScaleFactor during painting phase.
-    // We reduce constraints by textScaleFactor, so that the content will fit
-    // into the box once it is enlarged.
-    boxConstraints = boxConstraints / textScaleFactor;
-    while (child != null) {
-      double? baselineOffset;
-      final Size childSize;
-      final PlaceholderSpan span = _placeholderSpans[childIndex].$1;
-      if (!dry) {
-        child.layout(
-          boxConstraints,
-          parentUsesSize: true,
-        );
-        childSize = child.size;
-        switch (span.alignment) {
-          case ui.PlaceholderAlignment.baseline:
-            baselineOffset = child.getDistanceToBaseline(
-              span.baseline!,
-            );
-          case ui.PlaceholderAlignment.aboveBaseline:
-          case ui.PlaceholderAlignment.belowBaseline:
-          case ui.PlaceholderAlignment.bottom:
-          case ui.PlaceholderAlignment.middle:
-          case ui.PlaceholderAlignment.top:
-            baselineOffset = null;
-        }
-      } else {
-        assert(span.alignment != ui.PlaceholderAlignment.baseline);
-        childSize = child.getDryLayout(boxConstraints);
-      }
-      placeholderDimensions[childIndex] = PlaceholderDimensions(
-        size: childSize,
-        alignment: span.alignment,
-        baseline: span.baseline,
-        baselineOffset: baselineOffset,
-      );
-      child = childAfter(child);
-      childIndex += 1;
-    }
-    return placeholderDimensions;
-  }
-
-  // Iterate through the laid-out children and set the parentData offsets based
-  // off of the placeholders inserted for each child.
-  void _setParentData() {
-    RenderBox? child = firstChild;
-    int childIndex = 0;
-    while (child != null && childIndex < _textPainter.inlinePlaceholderBoxes!.length) {
-      final TextParentData textParentData = child.parentData! as TextParentData;
-      textParentData.offset = Offset(
-        _textPainter.inlinePlaceholderBoxes![childIndex].left,
-        _textPainter.inlinePlaceholderBoxes![childIndex].top,
-      );
-      textParentData.scale = _textPainter.inlinePlaceholderScales![childIndex];
-      child = childAfter(child);
-      childIndex += 1;
-    }
-  }
-
-  bool _canComputeDryLayout() {
-    // Dry layout cannot be calculated without a full layout for
-    // alignments that require the baseline (baseline, aboveBaseline,
-    // belowBaseline).
-    return !_placeholderSpans.any(((PlaceholderSpan, double) pair) {
-      return switch (pair.$1.alignment) {
-        ui.PlaceholderAlignment.baseline => true,
-        ui.PlaceholderAlignment.aboveBaseline => true,
-        ui.PlaceholderAlignment.belowBaseline => true,
-        ui.PlaceholderAlignment.top => false,
-        ui.PlaceholderAlignment.middle => false,
-        ui.PlaceholderAlignment.bottom => false,
-      };
-    });
-  }
-
-=======
->>>>>>> 52cc21ba
   @override
   Size computeDryLayout(BoxConstraints constraints) {
     if (!_canComputeIntrinsics()) {
