--- conflicted
+++ resolved
@@ -1537,11 +1537,7 @@
     expect(paragraph.getMinIntrinsicWidth(0.0), 200);
   });
 
-<<<<<<< HEAD
-  testWidgets('can compute IntrinsicHeight for widget span with text scaling', (WidgetTester tester) async {
-=======
   testWidgets('can compute intrinsic width and height for widget span with text scaling', (WidgetTester tester) async {
->>>>>>> 9bce7901
     // Regression test for https://github.com/flutter/flutter/issues/59316
     const Key textKey = Key('RichText');
     Widget textWithNestedInlineSpans({ required double textScaleFactor, required double screenWidth }) {
