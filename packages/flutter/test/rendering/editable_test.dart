--- conflicted
+++ resolved
@@ -395,7 +395,6 @@
       offset: ViewportOffset.zero(),
       textSelectionDelegate: delegate,
       text: const TextSpan(
-<<<<<<< HEAD
         text: 'short',
         style: TextStyle(fontSize: 10.0, fontFamily: 'Ahem'),
         children: <TextSpan>[
@@ -404,10 +403,6 @@
             style: TextStyle(fontSize: 20.0, fontFamily: 'Ahem'),
           )
         ]
-=======
-        text: '中文测试文本是否正确',
-        style: TextStyle(fontSize: 10.0, fontFamily: 'FlutterTest'),
->>>>>>> 28e17177
       ),
       startHandleLayerLink: LayerLink(),
       endHandleLayerLink: LayerLink(),
